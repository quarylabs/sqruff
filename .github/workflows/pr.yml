--- conflicted
+++ resolved
@@ -1,226 +1,3 @@
-<<<<<<< HEAD
-# on:
-#   pull_request:
-#   merge_group:
-# name: PR Checks
-# env:
-#   CARGO_INCREMENTAL: 0
-#   CARGO_NET_RETRY: 10
-#   RUSTUP_MAX_RETRIES: 10
-#   RUST_BACKTRACE: short
-#   PLAYWRIGHT_SKIP_BROWSER_DOWNLOAD: true
-# jobs:
-#   check-licenses-readmes-match:
-#     name: Check licenses match
-#     runs-on: ubuntu-latest
-#     steps:
-#       - uses: actions/checkout@11bd71901bbe5b1630ceea73d27597364c9af683 # ratchet:actions/checkout@v4
-#       - name: Copy LICENSE to editors/code directory
-#         run: cp LICENSE editors/code/LICENSE
-#       - name: Copy README.md to editors/code directory
-#         run: cp README.md editors/code/README.md
-#       - name: Check there is no change
-#         run: git diff --quiet || exit 1
-#   check-versions-match:
-#     name: Check versions match
-#     runs-on: ubuntu-latest
-#     steps:
-#       - uses: actions/checkout@11bd71901bbe5b1630ceea73d27597364c9af683 # ratchet:actions/checkout@v4
-#       - name: Install jq
-#         run: sudo apt-get install jq
-#       - name: Allow running check_versions_match.sh
-#         run: chmod +x ./.hacking/scripts/check_versions_match.sh
-#       - run: ./.hacking/scripts/check_versions_match.sh
-#   check:
-#     name: Rust Check
-#     runs-on: ubuntu-latest
-#     steps:
-#       - uses: actions/checkout@11bd71901bbe5b1630ceea73d27597364c9af683 # ratchet:actions/checkout@v4
-#       - uses: Swatinem/rust-cache@f0deed1e0edfc6a9be95417288c0e1099b1eeec3 # ratchet:Swatinem/rust-cache@v2
-#       - uses: dtolnay/rust-toolchain@38b70195107dddab2c7bbd522bcf763bac00963b # ratchet:dtolnay/rust-toolchain@stable
-#       - run: cargo check --all --all-features --tests --benches
-#   compile:
-#     name: Compile
-#     runs-on: ubuntu-latest
-#     steps:
-#       - uses: actions/checkout@11bd71901bbe5b1630ceea73d27597364c9af683 # ratchet:actions/checkout@v4
-#       - uses: Swatinem/rust-cache@f0deed1e0edfc6a9be95417288c0e1099b1eeec3 # ratchet:Swatinem/rust-cache@v2
-#       - uses: dtolnay/rust-toolchain@38b70195107dddab2c7bbd522bcf763bac00963b # ratchet:dtolnay/rust-toolchain@stable
-#       - run: cargo build --locked --release --all-features
-#   compile-wasm:
-#     name: Compile wasm32-unknown-unknown
-#     runs-on: ubuntu-latest
-#     steps:
-#       - uses: actions/checkout@11bd71901bbe5b1630ceea73d27597364c9af683 # ratchet:actions/checkout@v4
-#       - uses: Swatinem/rust-cache@f0deed1e0edfc6a9be95417288c0e1099b1eeec3 # ratchet:Swatinem/rust-cache@v2
-#       - name: Add WASM target
-#         run: rustup target add wasm32-unknown-unknown
-#       - run: cargo build --package sqruff-lib --locked --release --target wasm32-unknown-unknown
-#   typescript:
-#     name: TypeScript
-#     runs-on: ubuntu-latest
-#     env:
-#       PLAYWRIGHT_SKIP_BROWSER_DOWNLOAD: false
-#     steps:
-#       - uses: actions/checkout@11bd71901bbe5b1630ceea73d27597364c9af683 # ratchet:actions/checkout@v4
-#       - uses: Swatinem/rust-cache@f0deed1e0edfc6a9be95417288c0e1099b1eeec3 # ratchet:Swatinem/rust-cache@v2
-#       - uses: pnpm/action-setup@a7487c7e89a18df4991f7f222e4898a00d66ddda # ratchet:pnpm/action-setup@v4
-#         name: Install pnpm
-#         with:
-#           version: 9
-#           run_install: false
-#       - name: Install Nodejs
-#         uses: actions/setup-node@1d0ff469b7ec7b3cb9d8673fde0c81c44821de2a # ratchet:actions/setup-node@v4
-#         with:
-#           node-version-file: ".nvmrc"
-#           cache: "pnpm"
-#       - run: pnpm install --frozen-lockfile
-#       - uses: dtolnay/rust-toolchain@38b70195107dddab2c7bbd522bcf763bac00963b # ratchet:dtolnay/rust-toolchain@nightly
-#       - run: curl https://rustwasm.github.io/wasm-pack/installer/init.sh -sSf | sh
-#       - run: cd playground && pnpm playwright install
-#       - run: pnpm run ci
-#   test-cargo:
-#     name: Cargo test
-#     runs-on: ubuntu-latest
-#     services:
-#       postgres:
-#         image: index.docker.io/library/postgres@sha256:81f32a88ec561664634637dd446487efd5f9d90996304b96210078e90e5c8b21 # ratchet:postgres:latest
-#         env:
-#           POSTGRES_PASSWORD: postgres
-#           POSTGRES_USER: postgres
-#           POSTGRES_DB: postgres
-#         ports:
-#           - 5432:5432
-#         options: >-
-#           --health-cmd pg_isready
-#           --health-interval 10s
-#           --health-timeout 5s
-#           --health-retries 5
-#     steps:
-#       - uses: actions/checkout@11bd71901bbe5b1630ceea73d27597364c9af683 # ratchet:actions/checkout@v4
-#       - id: setup-python
-#         uses: actions/setup-python@42375524e23c412d93fb67b49958b491fce71c38 # ratchet:actions/setup-python@v5
-#       - name: Create and activate virtual environment
-#         run: |
-#           python -m venv .venv
-#           echo "VIRTUAL_ENV=${{ github.workspace }}/.venv" >> $GITHUB_ENV
-#           echo "${{ github.workspace }}/.venv/bin" >> $GITHUB_PATH
-#       - name: Install dependencies
-#         run: make python_install
-#       - uses: dtolnay/rust-toolchain@38b70195107dddab2c7bbd522bcf763bac00963b # ratchet:dtolnay/rust-toolchain@stable
-#       - uses: Swatinem/rust-cache@f0deed1e0edfc6a9be95417288c0e1099b1eeec3 # ratchet:Swatinem/rust-cache@v2
-#       - run: make rust_test
-#       - name: Check for diffs
-#         run: git diff --quiet || exit 1
-#   benchmark:
-#     name: Benchmark
-#     runs-on: ubuntu-latest
-#     steps:
-#       - uses: actions/checkout@11bd71901bbe5b1630ceea73d27597364c9af683 # ratchet:actions/checkout@v4
-#       - uses: dtolnay/rust-toolchain@38b70195107dddab2c7bbd522bcf763bac00963b # ratchet:dtolnay/rust-toolchain@stable
-#       - uses: Swatinem/rust-cache@f0deed1e0edfc6a9be95417288c0e1099b1eeec3 # ratchet:Swatinem/rust-cache@v2
-#       - name: Run benchmarks
-#         run: cargo run --color=always --bin bench --manifest-path ./crates/cli/Cargo.toml
-#   fmt:
-#     name: Format
-#     runs-on: ubuntu-latest
-#     steps:
-#       - uses: Swatinem/rust-cache@f0deed1e0edfc6a9be95417288c0e1099b1eeec3 # ratchet:Swatinem/rust-cache@v2
-#       - name: Checkout sources
-#         uses: actions/checkout@11bd71901bbe5b1630ceea73d27597364c9af683 # ratchet:actions/checkout@v4
-#       - uses: dtolnay/rust-toolchain@38b70195107dddab2c7bbd522bcf763bac00963b # ratchet:dtolnay/rust-toolchain@stable
-#         with:
-#           components: rustfmt
-#       - name: Run cargo fmt
-#         run: cargo fmt --all -- --check
-#   lint:
-#     name: Lint
-#     runs-on: ubuntu-latest
-#     steps:
-#       - uses: Swatinem/rust-cache@f0deed1e0edfc6a9be95417288c0e1099b1eeec3 # ratchet:Swatinem/rust-cache@v2
-#       - uses: taiki-e/install-action@dc31d68fd5b543e71fcf192c363a7ac2223bfc5b # ratchet:taiki-e/install-action@cargo-hack
-#       - uses: taiki-e/install-action@96200019792a838c050bcc22dda6518ee07fd860 # ratchet:taiki-e/install-action@cargo-machete
-#       - uses: dtolnay/rust-toolchain@38b70195107dddab2c7bbd522bcf763bac00963b # ratchet:dtolnay/rust-toolchain@stable
-#         with:
-#           components: clippy
-#       - name: Checkout sources
-#         uses: actions/checkout@11bd71901bbe5b1630ceea73d27597364c9af683 # ratchet:actions/checkout@v4
-#       - name: Run cargo clippy
-#         run: cargo clippy --all --all-features -- -D warnings
-#       - name: Check unused dependencies
-#         run: cargo machete
-#       - name: Cargo hack
-#         run: cargo hack check --each-feature --exclude-features=codegen-docs
-#   prettier-formatting:
-#     name: Check Prettier formatting
-#     runs-on: ubuntu-latest
-#     steps:
-#       - uses: actions/checkout@11bd71901bbe5b1630ceea73d27597364c9af683 # ratchet:actions/checkout@v4
-#       - uses: pnpm/action-setup@a7487c7e89a18df4991f7f222e4898a00d66ddda # ratchet:pnpm/action-setup@v4
-#         name: Install pnpm
-#         with:
-#           version: 9
-#       - name: Install Nodejs
-#         uses: actions/setup-node@1d0ff469b7ec7b3cb9d8673fde0c81c44821de2a # ratchet:actions/setup-node@v4
-#         with:
-#           node-version-file: ".nvmrc"
-#           cache: "pnpm"
-#       - run: pnpm install --frozen-lockfile
-#       - run: pnpm run fmt:check
-#   shellcheck:
-#     name: Shellcheck
-#     runs-on: ubuntu-latest
-#     steps:
-#       - uses: actions/checkout@11bd71901bbe5b1630ceea73d27597364c9af683 # ratchet:actions/checkout@v4
-#       - name: Run ShellCheck
-#         uses: ludeeus/action-shellcheck@00b27aa7cb85167568cb48a3838b75f4265f2bca # ratchet:ludeeus/action-shellcheck@master
-#         with:
-#           scandir: "./.hacking/scripts"
-#   python:
-#     name: Run python checks
-#     runs-on: ubuntu-latest
-#     services:
-#       postgres:
-#         image: index.docker.io/library/postgres@sha256:81f32a88ec561664634637dd446487efd5f9d90996304b96210078e90e5c8b21 # ratchet:postgres:latest
-#         env:
-#           POSTGRES_PASSWORD: postgres
-#           POSTGRES_USER: postgres
-#           POSTGRES_DB: postgres
-#         ports:
-#           - 5432:5432
-#         options: >-
-#           --health-cmd pg_isready
-#           --health-interval 10s
-#           --health-timeout 5s
-#           --health-retries 5
-#     strategy:
-#       matrix:
-#         python-version: ["3.9", "3.10", "3.11", "3.12", "3.13"]
-#     steps:
-#       - uses: actions/checkout@11bd71901bbe5b1630ceea73d27597364c9af683 # ratchet:actions/checkout@v4
-#       - uses: actions/setup-python@42375524e23c412d93fb67b49958b491fce71c38 # ratchet:actions/setup-python@v5
-#         with:
-#           python-version: ${{ matrix.python-version }}
-#       - run: make python_install
-#       - run: make python_ci
-#   github-actions-ratchet-check:
-#     runs-on: ubuntu-latest
-#     steps:
-#       - uses: actions/checkout@11bd71901bbe5b1630ceea73d27597364c9af683 # ratchet:actions/checkout@v4
-#       - name: Set up Go
-#         uses: actions/setup-go@f111f3307d8850f501ac008e886eec1fd1932a34 # ratchet:actions/setup-go@v4
-#       - name: Install ratchet
-#         run: go install github.com/sethvargo/ratchet@latest
-#       - name: Ratchet Check
-#         run: make ratchet_check
-#   check-no-unparsable:
-#     name: Check no unparsable files
-#     runs-on: ubuntu-latest
-#     steps:
-#       - uses: actions/checkout@11bd71901bbe5b1630ceea73d27597364c9af683 # ratchet:actions/checkout@v4
-#       - run: chmod +x ./.hacking/scripts/check_for_unparsable.sh
-#       - run: ./.hacking/scripts/check_for_unparsable.sh
-=======
 on:
   pull_request:
   merge_group:
@@ -441,5 +218,4 @@
     steps:
       - uses: actions/checkout@11bd71901bbe5b1630ceea73d27597364c9af683 # ratchet:actions/checkout@v4
       - run: chmod +x ./.hacking/scripts/check_for_unparsable.sh
-      - run: ./.hacking/scripts/check_for_unparsable.sh
->>>>>>> a3ae36f4
+      - run: ./.hacking/scripts/check_for_unparsable.sh