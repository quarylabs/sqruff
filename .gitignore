# Generated by Cargo
# will have compiled files and executables
/target/

# These are backup files generated by rustfmt
**/*.rs.bk

*.vsix
node_modules
dist
.vscode-test-web
.idea

.DS_Store
<<<<<<< HEAD

.venv/
=======
.eslintcache
>>>>>>> 25a22a4e
<|MERGE_RESOLUTION|>--- conflicted
+++ resolved
@@ -12,9 +12,6 @@
 .idea
 
 .DS_Store
-<<<<<<< HEAD
 
 .venv/
-=======
-.eslintcache
->>>>>>> 25a22a4e
+.eslintcache