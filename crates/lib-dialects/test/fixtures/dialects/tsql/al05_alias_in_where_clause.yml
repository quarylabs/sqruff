--- conflicted
+++ resolved
@@ -1,113 +1,5 @@
 file:
 - statement:
-<<<<<<< HEAD
-  - statement:
-    - select_statement:
-      - select_clause:
-        - select_clause:
-          - keyword: SELECT
-          - select_clause_element:
-            - function:
-              - function:
-                - function_name:
-                  - function_name_identifier: COUNT
-                - bracketed:
-                  - start_bracket: (
-                  - star: '*'
-                  - end_bracket: )
-      - from_clause:
-        - keyword: FROM
-        - from_expression:
-          - from_expression:
-            - from_expression_element:
-              - from_expression_element:
-                - table_expression:
-                  - table_reference:
-                    - object_reference:
-                      - naked_identifier: schema1
-                      - dot: .
-                      - naked_identifier: Table_Sales_Position_Reference
-                - alias_expression:
-                  - keyword: AS
-                  - naked_identifier: op2ref
-                - keyword: WITH
-                - bracketed:
-                  - start_bracket: (
-                  - keyword: NOLOCK
-                  - end_bracket: )
-            - join_clause:
-              - keyword: INNER
-              - keyword: JOIN
-              - from_expression_element:
-                - from_expression_element:
-                  - table_expression:
-                    - table_reference:
-                      - object_reference:
-                        - naked_identifier: schema1
-                        - dot: .
-                        - naked_identifier: TBL_POS_DATA
-                  - alias_expression:
-                    - keyword: AS
-                    - naked_identifier: Position
-                  - keyword: WITH
-                  - bracketed:
-                    - start_bracket: (
-                    - keyword: NOLOCK
-                    - end_bracket: )
-              - join_on_condition:
-                - keyword: ON
-                - expression:
-                  - column_reference:
-                    - naked_identifier: Position
-                    - dot: .
-                    - naked_identifier: I_POS_ID
-                  - comparison_operator:
-                    - raw_comparison_operator: =
-                  - column_reference:
-                    - naked_identifier: op2ref
-                    - dot: .
-                    - naked_identifier: i_position_id
-            - join_clause:
-              - keyword: INNER
-              - keyword: JOIN
-              - from_expression_element:
-                - from_expression_element:
-                  - table_expression:
-                    - table_reference:
-                      - object_reference:
-                        - naked_identifier: schema1
-                        - dot: .
-                        - naked_identifier: TBL_POS_DATA
-                  - alias_expression:
-                    - keyword: AS
-                    - naked_identifier: PositionRef
-                  - keyword: WITH
-                  - bracketed:
-                    - start_bracket: (
-                    - keyword: NOLOCK
-                    - end_bracket: )
-              - join_on_condition:
-                - keyword: ON
-                - expression:
-                  - column_reference:
-                    - naked_identifier: PositionRef
-                    - dot: .
-                    - naked_identifier: I_POS_ID
-                  - comparison_operator:
-                    - raw_comparison_operator: =
-                  - column_reference:
-                    - naked_identifier: op2ref
-                    - dot: .
-                    - naked_identifier: i_positionref_id
-      - where_clause:
-        - keyword: WHERE
-        - expression:
-          - column_reference:
-            - naked_identifier: OrderPositions
-            - dot: .
-            - naked_identifier: I_POS_ID
-          - keyword: IN
-=======
   - select_statement:
     - select_clause:
       - keyword: SELECT
@@ -134,32 +26,105 @@
             - keyword: AS
             - naked_identifier: op2ref
           - keyword: WITH
->>>>>>> 44082781
           - bracketed:
             - start_bracket: (
-            - column_reference:
-              - naked_identifier: op2ref
-              - dot: .
-              - naked_identifier: i_position_id
-            - comma: ','
-            - column_reference:
-              - naked_identifier: op2ref
-              - dot: .
-              - naked_identifier: i_positionref_id
+            - keyword: NOLOCK
             - end_bracket: )
-          - binary_operator: AND
+        - join_clause:
+          - keyword: INNER
+          - keyword: JOIN
+          - from_expression_element:
+            - table_expression:
+              - table_reference:
+                - object_reference:
+                  - naked_identifier: schema1
+                  - dot: .
+                  - naked_identifier: TBL_POS_DATA
+            - alias_expression:
+              - keyword: AS
+              - naked_identifier: Position
+            - keyword: WITH
+            - bracketed:
+              - start_bracket: (
+              - keyword: NOLOCK
+              - end_bracket: )
+          - join_on_condition:
+            - keyword: ON
+            - expression:
+              - column_reference:
+                - naked_identifier: Position
+                - dot: .
+                - naked_identifier: I_POS_ID
+              - comparison_operator:
+                - raw_comparison_operator: =
+              - column_reference:
+                - naked_identifier: op2ref
+                - dot: .
+                - naked_identifier: i_position_id
+        - join_clause:
+          - keyword: INNER
+          - keyword: JOIN
+          - from_expression_element:
+            - table_expression:
+              - table_reference:
+                - object_reference:
+                  - naked_identifier: schema1
+                  - dot: .
+                  - naked_identifier: TBL_POS_DATA
+            - alias_expression:
+              - keyword: AS
+              - naked_identifier: PositionRef
+            - keyword: WITH
+            - bracketed:
+              - start_bracket: (
+              - keyword: NOLOCK
+              - end_bracket: )
+          - join_on_condition:
+            - keyword: ON
+            - expression:
+              - column_reference:
+                - naked_identifier: PositionRef
+                - dot: .
+                - naked_identifier: I_POS_ID
+              - comparison_operator:
+                - raw_comparison_operator: =
+              - column_reference:
+                - naked_identifier: op2ref
+                - dot: .
+                - naked_identifier: i_positionref_id
+    - where_clause:
+      - keyword: WHERE
+      - expression:
+        - column_reference:
+          - naked_identifier: OrderPositions
+          - dot: .
+          - naked_identifier: I_POS_ID
+        - keyword: IN
+        - bracketed:
+          - start_bracket: (
           - column_reference:
             - naked_identifier: op2ref
             - dot: .
-            - naked_identifier: i_referencetype_id
-          - comparison_operator:
-            - raw_comparison_operator: =
-          - numeric_literal: '1'
-          - binary_operator: AND
+            - naked_identifier: i_position_id
+          - comma: ','
           - column_reference:
             - naked_identifier: op2ref
             - dot: .
-            - naked_identifier: dt_deleted
-          - keyword: IS
-          - null_literal: 'NULL'
+            - naked_identifier: i_positionref_id
+          - end_bracket: )
+        - binary_operator: AND
+        - column_reference:
+          - naked_identifier: op2ref
+          - dot: .
+          - naked_identifier: i_referencetype_id
+        - comparison_operator:
+          - raw_comparison_operator: =
+        - numeric_literal: '1'
+        - binary_operator: AND
+        - column_reference:
+          - naked_identifier: op2ref
+          - dot: .
+          - naked_identifier: dt_deleted
+        - keyword: IS
+        - null_literal: 'NULL'
   - statement_terminator: ;