--- conflicted
+++ resolved
@@ -83,22 +83,27 @@
     }
 
     #[allow(dead_code)]
+    #[allow(dead_code)]
     fn format_config(&self) -> String {
         unimplemented!()
     }
 
     #[allow(dead_code)]
+    #[allow(dead_code)]
     fn dispatch_config(&mut self) {
         self.dispatch(&self.format_config())
     }
 
     #[allow(dead_code)]
+    #[allow(dead_code)]
     fn dispatch_persist_filename(&self) {}
 
     #[allow(dead_code)]
+    #[allow(dead_code)]
     fn format_path(&self) {}
 
     #[allow(dead_code)]
+    #[allow(dead_code)]
     fn dispatch_path(&self) {}
 
     pub fn dispatch_template_header(&self) {}
@@ -106,14 +111,18 @@
     pub fn dispatch_parse_header(&self) {}
 
     #[allow(dead_code)]
+    #[allow(dead_code)]
     fn dispatch_lint_header(&self) {}
 
     #[allow(dead_code)]
+    #[allow(dead_code)]
     fn dispatch_compilation_header(&self) {}
 
     #[allow(dead_code)]
+    #[allow(dead_code)]
     fn dispatch_processing_header(&self) {}
 
+    #[allow(dead_code)]
     #[allow(dead_code)]
     fn dispatch_dialect_warning(&self) {}
 
@@ -145,10 +154,6 @@
 
         text_buffer
     }
-<<<<<<< HEAD
-=======
-
->>>>>>> ad8beb7d
     #[allow(unused_variables)]
     pub fn dispatch_file_violations(
         &mut self,
@@ -178,8 +183,10 @@
     }
 
     #[allow(dead_code)]
+    #[allow(dead_code)]
     fn cli_table_row(&self) {}
 
+    #[allow(dead_code)]
     #[allow(dead_code)]
     fn cli_table(&self) {}
 
