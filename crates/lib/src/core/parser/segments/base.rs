use std::any::Any;
use std::fmt::Debug;
use std::hash::Hash;
use std::ops::Deref;
use std::rc::Rc;

use ahash::{AHashMap, AHashSet};
use dyn_clone::DynClone;
use dyn_hash::DynHash;
use dyn_ord::DynEq;
use itertools::{enumerate, Itertools};
use serde::ser::SerializeMap;
use serde::{Deserialize, Serialize};
use uuid::Uuid;

use crate::core::dialects::base::Dialect;
use crate::core::parser::markers::PositionMarker;
use crate::core::parser::matchable::Matchable;
use crate::core::parser::segments::fix::{AnchorEditInfo, FixPatch, SourceFix};
use crate::core::rules::base::{EditType, LintFix};
use crate::core::templaters::base::TemplatedFile;
use crate::dialects::ansi::{
    ColumnReferenceSegment, Node, ObjectReferenceSegment, WildcardIdentifierSegment,
};
use crate::helpers::ToErasedSegment;

/// An element of the response to BaseSegment.path_to().
///     Attributes:
///         segment (:obj:`BaseSegment`): The segment in the chain.
///         idx (int): The index of the target within its `segment`.
///         len (int): The number of children `segment` has.
#[derive(Debug, Clone)]
pub struct PathStep {
    pub segment: ErasedSegment,
    pub idx: usize,
    pub len: usize,
    pub code_idxs: Vec<usize>,
}

pub type SegmentConstructorFn<SegmentArgs> =
    &'static dyn Fn(&str, &PositionMarker, SegmentArgs) -> ErasedSegment;

pub trait CloneSegment {
    fn clone_box(&self) -> ErasedSegment;
}

impl<T: Segment> CloneSegment for T {
    fn clone_box(&self) -> ErasedSegment {
        dyn_clone::clone(self).to_erased_segment()
    }
}

#[derive(Serialize, Deserialize)]
#[serde(untagged)]
pub enum SerialisedSegmentValue {
    Single(String),
    Nested(Vec<TupleSerialisedSegment>),
}

#[derive(Deserialize)]
pub struct TupleSerialisedSegment(String, SerialisedSegmentValue);

impl Serialize for TupleSerialisedSegment {
    fn serialize<S>(&self, serializer: S) -> Result<S::Ok, S::Error>
    where
        S: serde::Serializer,
    {
        let mut map = serializer.serialize_map(None)?;
        map.serialize_key(&self.0)?;
        map.serialize_value(&self.1)?;
        map.end()
    }
}

impl TupleSerialisedSegment {
    fn sinlge(key: String, value: String) -> Self {
        Self(key, SerialisedSegmentValue::Single(value))
    }

    fn nested(key: String, segments: Vec<TupleSerialisedSegment>) -> Self {
        Self(key, SerialisedSegmentValue::Nested(segments))
    }
}

#[derive(Debug, Hash, Clone)]
pub struct ErasedSegment {
    value: Rc<dyn Segment>,
}

impl ErasedSegment {
    fn deep_clone(&self) -> Self {
        self.clone_box()
    }

    #[track_caller]
    pub fn get_mut(&mut self) -> &mut dyn Segment {
        Rc::get_mut(&mut self.value).unwrap()
    }
}

impl Deref for ErasedSegment {
    type Target = dyn Segment;

    fn deref(&self) -> &Self::Target {
        self.value.as_ref()
    }
}

impl PartialEq for ErasedSegment {
    fn eq(&self, other: &Self) -> bool {
        self.value.as_ref() == other.value.as_ref()
    }
}

impl ErasedSegment {
    pub fn of<T: Segment>(value: T) -> Self {
        Self { value: Rc::new(value) }
    }
}

pub trait Segment: Any + DynEq + DynClone + DynHash + Debug + CloneSegment {
    fn new(&self, _segments: Vec<ErasedSegment>) -> ErasedSegment {
        unimplemented!("{}", std::any::type_name::<Self>())
    }

    fn as_object_reference(&self) -> Node<ObjectReferenceSegment> {
        if let Some(value) = self.as_any().downcast_ref::<Node<ObjectReferenceSegment>>() {
            return value.clone();
        }

        if let Some(value) = self.as_any().downcast_ref::<Node<WildcardIdentifierSegment>>() {
            let mut node = Node::new();
            node.uuid = value.uuid;
            // node.position_marker = value.position_marker.clone();
            node.position_marker.clone_from(&value.position_marker);
            node.segments.clone_from(&value.segments);
            return node;
        }

        if let Some(value) = self.as_any().downcast_ref::<Node<ColumnReferenceSegment>>() {
            let mut node = Node::new();
            node.uuid = value.uuid;
            node.position_marker.clone_from(&value.position_marker);
            node.segments.clone_from(&value.segments);
            return node;
        }

        unimplemented!("{} = {:?}", self.get_type(), self.get_raw())
    }

    fn get_start_loc(&self) -> (usize, usize) {
        match self.get_position_marker() {
            Some(pos_marker) => pos_marker.working_loc(),
            None => unreachable!("{self:?} has no PositionMarker"),
        }
    }

    fn get_end_loc(&self) -> (usize, usize) {
        match self.get_position_marker() {
            Some(pos_marker) => pos_marker.working_loc_after(&self.get_raw().unwrap()),
            None => {
                unreachable!("{self:?} has no PositionMarker")
            }
        }
    }

    fn to_serialised(
        &self,
        code_only: bool,
        show_raw: bool,
        include_meta: bool,
    ) -> TupleSerialisedSegment {
        if show_raw && self.segments().is_empty() {
            TupleSerialisedSegment::sinlge(self.get_type().into(), self.get_raw().unwrap())
        } else if code_only {
            let segments = self
                .segments()
                .iter()
                .filter(|seg| seg.is_code() && !seg.is_meta())
                .map(|seg| seg.to_serialised(code_only, show_raw, include_meta))
                .collect_vec();

            TupleSerialisedSegment::nested(self.get_type().into(), segments)
        } else {
            let segments = self
                .segments()
                .iter()
                .map(|seg| seg.to_serialised(code_only, show_raw, include_meta))
                .collect_vec();

            TupleSerialisedSegment::nested(self.get_type().into(), segments)
        }
    }

    fn select_children(
        &self,
        start_seg: Option<&ErasedSegment>,
        stop_seg: Option<&ErasedSegment>,
        select_if: Option<fn(&ErasedSegment) -> bool>,
        loop_while: Option<fn(&ErasedSegment) -> bool>,
    ) -> Vec<ErasedSegment> {
        let segments = self.segments();

        let start_index = start_seg
            .and_then(|seg| segments.iter().position(|x| x.dyn_eq(seg)))
            .map_or(0, |index| index + 1);

        let stop_index = stop_seg
            .and_then(|seg| segments.iter().position(|x| x.dyn_eq(seg)))
            .unwrap_or(segments.len());

        let mut buff = Vec::new();

        for seg in segments.iter().skip(start_index).take(stop_index - start_index) {
            if let Some(loop_while) = &loop_while {
                if !loop_while(seg) {
                    break;
                }
            }

            if select_if.as_ref().map_or(true, |f| f(seg)) {
                buff.push(seg.clone());
            }
        }

        buff
    }

    fn is_templated(&self) -> bool {
        if let Some(pos_marker) = self.get_position_marker() {
            pos_marker.source_slice.start != pos_marker.source_slice.end && !pos_marker.is_literal()
        } else {
            panic!("PosMarker must be set");
        }
    }

    fn iter_segments(&self, expanding: Option<&[&str]>, pass_through: bool) -> Vec<ErasedSegment> {
        let mut result = Vec::new();
        for s in self.gather_segments() {
            if let Some(expanding) = expanding {
                if expanding.iter().any(|ty| s.is_type(ty)) {
                    result.extend(
                        s.iter_segments(if pass_through { Some(expanding) } else { None }, false),
                    );
                } else {
                    result.push(s);
                }
            } else {
                result.push(s);
            }
        }
        result
    }

    fn recursive_crawl_all(&self, reverse: bool) -> Vec<ErasedSegment> {
        let mut result = Vec::new();

        if reverse {
            for seg in self.segments().iter().rev() {
                result.extend(seg.recursive_crawl_all(reverse));
            }
            result.push(self.clone_box());
        } else {
            result.push(self.clone_box());
            for seg in self.segments() {
                result.extend(seg.recursive_crawl_all(reverse));
            }
        }

        result
    }

    fn recursive_crawl(
        &self,
        seg_types: &[&str],
        recurse_into: bool,
        no_recursive_seg_type: Option<&str>,
        allow_self: bool,
    ) -> Vec<ErasedSegment> {
<<<<<<< HEAD
        let is_debug = seg_types == ["object_reference"];

=======
>>>>>>> c6524de1
        let mut acc = Vec::new();
        let seg_types_set: AHashSet<&str> = AHashSet::from_iter(seg_types.iter().copied());

        let matches =
            allow_self && self.class_types().iter().any(|it| seg_types_set.contains(it.as_str()));
        if matches {
            acc.push(self.clone_box());
        }

        if !self.descendant_type_set().iter().any(|ty| seg_types_set.contains(ty.as_str())) {
            return acc;
        }

        if recurse_into || !matches {
            for seg in self.segments() {
                if no_recursive_seg_type.map_or(true, |type_str| !seg.is_type(type_str)) {
                    let segments =
                        seg.recursive_crawl(seg_types, recurse_into, no_recursive_seg_type, true);
                    acc.extend(segments);
                }
            }
        }

        acc
    }

    fn code_indices(&self) -> Vec<usize> {
        self.segments()
            .iter()
            .enumerate()
            .filter(|(_, seg)| seg.is_code())
            .map(|(idx, _)| idx)
            .collect()
    }

    fn get_parent(&self) -> Option<ErasedSegment> {
        None
    }

    fn child(&self, seg_types: &[&str]) -> Option<ErasedSegment> {
        self.gather_segments().into_iter().find(|seg| seg_types.iter().any(|ty| seg.is_type(ty)))
    }

    fn children(&self, seg_types: &[&str]) -> Vec<ErasedSegment> {
        let mut buff = Vec::new();
        for seg in self.gather_segments() {
            if seg_types.iter().any(|ty| seg.is_type(ty)) {
                buff.push(seg);
            }
        }
        buff
    }

    fn path_to(&self, other: &ErasedSegment) -> Vec<PathStep> {
        let midpoint = other;

        for (idx, seg) in enumerate(self.segments()) {
            let mut steps = vec![PathStep {
                segment: self.clone_box(),
                idx,
                len: self.segments().len(),
                code_idxs: self.code_indices(),
            }];

            if seg.eq(midpoint) {
                return steps;
            }

            let res = seg.path_to(midpoint);

            if !res.is_empty() {
                steps.extend(res);
                return steps;
            }
        }

        Vec::new()
    }

    fn iter_patches(&self, templated_file: &TemplatedFile) -> Vec<FixPatch> {
        let mut acc = Vec::new();

        if self.get_position_marker().unwrap().is_literal() {
            acc.extend(self.iter_source_fix_patches(templated_file));
            acc.push(FixPatch::new(
                self.get_position_marker().unwrap().templated_slice,
                self.get_raw().unwrap(),
                "literal".into(),
                self.get_position_marker().unwrap().source_slice,
                templated_file.templated_str.as_ref().unwrap()
                    [self.get_position_marker().unwrap().templated_slice]
                    .to_string(),
                templated_file.source_str[self.get_position_marker().unwrap().source_slice]
                    .to_string(),
            ));
        }

        acc
    }

    fn descendant_type_set(&self) -> AHashSet<String> {
        let mut result_set = AHashSet::new();

        for seg in self.segments() {
            result_set.extend(seg.descendant_type_set().union(&seg.class_types()).cloned());
        }

        result_set
    }

    // TODO: remove &self?
    fn match_grammar(&self) -> Option<Box<dyn Matchable>> {
        None
    }

    fn get_raw(&self) -> Option<String> {
        self.segments().iter().filter_map(|segment| segment.get_raw()).join("").into()
    }

    fn get_raw_upper(&self) -> Option<String> {
        self.get_raw()?.to_uppercase().into()
    }

    // Assuming `raw_segments` is a field that holds a collection of segments
    fn first_non_whitespace_segment_raw_upper(&self) -> Option<String> {
        for seg in self.get_raw_segments() {
            // Assuming `raw_upper` is a method or field that returns a String
            if !seg.get_raw_upper().unwrap().trim().is_empty() {
                // Return Some(String) if the condition is met
                return Some(seg.get_raw_upper().unwrap());
            }
        }
        // Return None if no non-whitespace segment is found
        None
    }

    fn get_type(&self) -> &'static str {
        std::any::type_name::<Self>().split("::").last().unwrap()
    }
    fn is_type(&self, type_: &str) -> bool {
        self.get_type() == type_
    }
    fn is_code(&self) -> bool {
        self.segments().iter().any(|s| s.is_code())
    }
    fn is_comment(&self) -> bool {
        unimplemented!("{}", std::any::type_name::<Self>())
    }
    fn is_whitespace(&self) -> bool {
        false
    }
    fn is_meta(&self) -> bool {
        false
    }
    fn get_default_raw(&self) -> Option<&'static str> {
        None
    }

    #[track_caller]
    fn get_position_marker(&self) -> Option<PositionMarker> {
        unimplemented!("{}", std::any::type_name::<Self>())
    }

    #[allow(unused_variables)]
    fn set_position_marker(&mut self, position_marker: Option<PositionMarker>) {
        unimplemented!("{}", std::any::type_name::<Self>())
    }

    fn segments(&self) -> &[ErasedSegment] {
        unimplemented!()
    }

    // get_segments is the way the segment returns its children 'self.segments' in
    // Python.
    fn gather_segments(&self) -> Vec<ErasedSegment> {
        self.segments().to_vec()
    }

    /// Return the length of the segment in characters.
    fn get_matched_length(&self) -> usize {
        match self.get_raw() {
            None => 0,
            Some(raw) => raw.len(),
        }
    }

    /// Are we able to have non-code at the start or end?
    fn get_can_start_end_non_code(&self) -> bool {
        false
    }

    /// Can we allow it to be empty? Usually used in combination with the
    /// can_start_end_non_code.
    fn get_allow_empty(&self) -> bool {
        false
    }

    /// get_file_path returns the file path of the segment if it is a file
    /// segment.
    fn get_file_path(&self) -> Option<String> {
        None
    }

    /// Iterate raw segments, mostly for searching.
    ///
    /// In sqlfluff only implemented for RawSegments and up
    fn get_raw_segments(&self) -> Vec<ErasedSegment> {
        self.segments().iter().flat_map(|item| item.get_raw_segments()).collect_vec()
    }

    /// Yield any source patches as fixes now.
    ///
    ///         NOTE: This yields source fixes for the segment and any of its
    ///         children, so it's important to call it at the right point in
    ///         the recursion to avoid yielding duplicates.
    fn iter_source_fix_patches(&self, templated_file: &TemplatedFile) -> Vec<FixPatch> {
        let mut patches = Vec::new();
        for source_fix in &self.get_source_fixes() {
            patches.push(FixPatch::new(
                source_fix.templated_slice.clone(),
                source_fix.edit.clone(),
                String::from("source"),
                source_fix.source_slice.clone(),
                templated_file.templated_str.clone().unwrap()[source_fix.templated_slice.clone()]
                    .to_string(),
                templated_file.source_str[source_fix.source_slice.clone()].to_string(),
            ));
        }
        patches
    }

    fn get_uuid(&self) -> Option<Uuid> {
        unimplemented!("{}", std::any::type_name::<Self>())
    }

    /// Return any source fixes as list.
    fn get_source_fixes(&self) -> Vec<SourceFix> {
        self.segments().iter().flat_map(|seg| seg.get_source_fixes()).collect()
    }

    /// Stub.
    #[allow(unused_variables)]
    fn edit(&self, raw: Option<String>, source_fixes: Option<Vec<SourceFix>>) -> ErasedSegment {
        unimplemented!()
    }

    /// Group and count fixes by anchor, return dictionary.
    fn compute_anchor_edit_info(&self, fixes: &Vec<LintFix>) -> AHashMap<Uuid, AnchorEditInfo> {
        let mut anchor_info = AHashMap::<Uuid, AnchorEditInfo>::new();
        for fix in fixes {
            // :TRICKY: Use segment uuid as the dictionary key since
            // different segments may compare as equal.
            let anchor_id = fix.anchor.get_uuid().unwrap();
            anchor_info.entry(anchor_id).or_default().add(fix.clone());
        }
        anchor_info
    }

    fn instance_types(&self) -> AHashSet<String> {
        AHashSet::new()
    }

    fn combined_types(&self) -> AHashSet<String> {
        let mut combined = self.instance_types();
        combined.extend(self.class_types());
        combined
    }

    fn class_types(&self) -> AHashSet<String> {
        AHashSet::new()
    }

    #[allow(unused_variables)]
    fn apply_fixes(
        &self,
        dialect: Dialect,
        mut fixes: AHashMap<Uuid, AnchorEditInfo>,
    ) -> (ErasedSegment, Vec<ErasedSegment>, Vec<ErasedSegment>, bool) {
        if fixes.is_empty() || self.segments().is_empty() {
            return (self.clone_box(), Vec::new(), Vec::new(), true);
        }

        let mut seg_buffer = Vec::new();
        let mut fixes_applied = Vec::new();
        let mut requires_validate = false;

        for seg in self.gather_segments() {
            // Look for uuid match.
            // This handles potential positioning ambiguity.

            let Some(anchor_info) = fixes.remove(&seg.get_uuid().unwrap()) else {
                seg_buffer.push(seg.clone());
                continue;
            };

            for f in &anchor_info.fixes {
                // assert f.anchor.uuid == seg.uuid
                fixes_applied.push(f.clone());

                // Deletes are easy.
                if f.edit_type == EditType::Delete {
                    // We're just getting rid of this segment.
                    requires_validate = true;
                    // NOTE: We don't add the segment in this case.
                    continue;
                }

                // Otherwise it must be a replace or a create.
                assert!(matches!(
                    f.edit_type,
                    EditType::Replace | EditType::CreateBefore | EditType::CreateAfter
                ));

                if f.edit_type == EditType::CreateAfter && anchor_info.fixes.len() == 1 {
                    // In the case of a creation after that is not part
                    // of a create_before/create_after pair, also add
                    // this segment before the edit.
                    seg_buffer.push(seg.clone());
                }

                for s in f.edit.as_ref().unwrap() {
                    seg_buffer.push(s.clone());
                }

                if !(f.edit_type == EditType::Replace
                    && f.edit.as_ref().map_or(false, |x| x.len() == 1)
                    && f.edit.as_ref().unwrap()[0].class_types() == seg.class_types())
                {
                    requires_validate = true;
                }

                if f.edit_type == EditType::CreateBefore {
                    seg_buffer.push(seg.clone());
                }
            }
        }

        let seg_queue = seg_buffer.clone();
        let mut seg_buffer = Vec::new();
        for seg in seg_queue {
            let (s, pre, post, validated) = seg.apply_fixes(dialect.clone(), fixes.clone());
            seg_buffer.extend(pre);
            seg_buffer.push(s);
            seg_buffer.extend(post);

            if !validated {
                requires_validate = true;
            }
        }

        (self.new(seg_buffer), Vec::new(), Vec::new(), false)
    }

    fn raw_segments_with_ancestors(&self) -> Vec<(ErasedSegment, Vec<PathStep>)> {
        let mut buffer: Vec<(ErasedSegment, Vec<PathStep>)> = Vec::new();
        let code_idxs: Vec<usize> = self.code_indices();

        for (idx, seg) in self.segments().iter().enumerate() {
            let new_step = vec![PathStep {
                segment: self.clone_box(),
                idx,
                len: self.segments().len(),
                code_idxs: code_idxs.clone(),
            }];

            // Use seg.get_segments().is_empty() as a workaround to check if the segment is
            // a "raw" type. In the original Python code, this was achieved
            // using seg.is_type("raw"). Here, we assume that a "raw" segment is
            // characterized by having no sub-segments.

            if seg.segments().is_empty() {
                buffer.push((seg.clone(), new_step));
            } else {
                let mut extended = seg
                    .raw_segments_with_ancestors()
                    .into_iter()
                    .map(|(raw_seg, stack)| {
                        let mut new_step = new_step.clone();
                        new_step.extend(stack);
                        (raw_seg, new_step)
                    })
                    .collect::<Vec<_>>();

                buffer.append(&mut extended);
            }
        }

        buffer
    }
}

dyn_clone::clone_trait_object!(Segment);
dyn_hash::hash_trait_object!(Segment);

impl PartialEq for dyn Segment {
    fn eq(&self, other: &Self) -> bool {
        if let (Some(uuid1), Some(uuid2)) = (self.get_uuid(), other.get_uuid()) {
            if uuid1 == uuid2 {
                return true;
            };
        };

        let pos_self = self.get_position_marker();
        let pos_other = other.get_position_marker();
        if let (Some(pos_self), Some(pos_other)) = (pos_self, pos_other) {
            self.get_type() == other.get_type()
                && self.get_raw() == other.get_raw()
                && pos_self == pos_other
        } else {
            false
        }
    }
}

impl Eq for ErasedSegment {}

pub fn position_segments(
    segments: &[ErasedSegment],
    parent_pos: Option<&PositionMarker>,
    metas_only: bool,
) -> Vec<ErasedSegment> {
    if segments.is_empty() {
        return Vec::new();
    }

    let (mut line_no, mut line_pos) = match parent_pos {
        Some(pos) => (pos.working_line_no, pos.working_line_pos),
        None => {
            // Infer from first segment with a position
            segments
                .iter()
                .find_map(|seg| {
                    seg.get_position_marker()
                        .as_ref()
                        .map(|pm| (pm.working_line_no, pm.working_line_pos))
                })
                .expect("Unable to find working position")
        }
    };

    let mut segment_buffer = Vec::new();

    for (idx, segment) in enumerate(segments) {
        if metas_only && !segment.is_meta() {
            segment_buffer.push(segment.clone());
            (line_no, line_pos) =
                PositionMarker::infer_next_position(&segment.get_raw().unwrap(), line_no, line_pos);
            continue;
        }

        let old_position = segment.get_position_marker();
        let mut new_position = segment.get_position_marker();

        if old_position.is_none() {
            let mut start_point = None;

            if idx > 0 {
                let prev_seg = segment_buffer[idx - 1].clone();
                start_point = prev_seg.get_position_marker().unwrap().into();
            } else if let Some(parent_pos) = parent_pos {
                start_point = parent_pos.start_point_marker().into();
            }

            let end_point = segments.iter().skip(idx + 1).find_map(|fwd_seg| {
                fwd_seg.get_position_marker().map(|_| {
                    fwd_seg.get_raw_segments()[0]
                        .get_position_marker()
                        .unwrap()
                        .start_point_marker()
                })
            });

            if let Some((start_point, end_point)) = start_point.as_ref().zip(end_point.as_ref())
                && start_point != end_point
            {
                new_position = PositionMarker::from_points(start_point, end_point).into();
            } else if let Some(start_point) = start_point.as_ref() {
                new_position = start_point.clone().into();
            } else if let Some(end_point) = end_point.as_ref() {
                new_position = end_point.clone().into();
            } else {
                unimplemented!("Unable to position new segment");
            }

            assert_ne!(new_position, None);
        }

        let new_seg = if !segment.segments().is_empty() && old_position != new_position {
            unimplemented!()
        } else {
            let mut new_seg = segment.deep_clone();
            new_seg.get_mut().set_position_marker(new_position);
            new_seg
        };

        segment_buffer.push(new_seg);
    }

    pretty_assertions::assert_eq!(segments, segment_buffer);

    segment_buffer
}

#[derive(Hash, Debug, Clone, PartialEq)]
pub struct CodeSegment {
    raw: String,
    position_marker: Option<PositionMarker>,
    pub code_type: &'static str,

    // From RawSegment
    uuid: Uuid,
    instance_types: Vec<String>,
    trim_start: Option<Vec<String>>,
    trim_chars: Option<Vec<String>>,
    source_fixes: Option<Vec<SourceFix>>,
}

#[derive(Debug, Clone, Default)]
pub struct CodeSegmentNewArgs {
    pub code_type: &'static str,

    pub instance_types: Vec<String>,
    pub trim_start: Option<Vec<String>>,
    pub trim_chars: Option<Vec<String>>,
    pub source_fixes: Option<Vec<SourceFix>>,
}

impl CodeSegment {
    pub fn create(
        raw: &str,
        position_maker: &PositionMarker,
        args: CodeSegmentNewArgs,
    ) -> ErasedSegment {
        CodeSegment {
            raw: raw.to_string(),
            position_marker: Some(position_maker.clone()),
            code_type: args.code_type,
            instance_types: vec![],
            trim_start: None,
            trim_chars: None,
            source_fixes: None,
            uuid: Uuid::new_v4(),
        }
        .to_erased_segment()
    }
}

impl Segment for CodeSegment {
    fn new(&self, _segments: Vec<ErasedSegment>) -> ErasedSegment {
        self.clone().to_erased_segment()
    }

    fn class_types(&self) -> AHashSet<String> {
        Some(self.get_type().to_owned()).into_iter().collect()
    }

    fn get_raw(&self) -> Option<String> {
        Some(self.raw.clone())
    }
    fn get_type(&self) -> &'static str {
        self.code_type
    }
    fn is_code(&self) -> bool {
        true
    }
    fn is_comment(&self) -> bool {
        false
    }

    fn is_whitespace(&self) -> bool {
        false
    }

    fn get_position_marker(&self) -> Option<PositionMarker> {
        self.position_marker.clone()
    }

    fn set_position_marker(&mut self, position_marker: Option<PositionMarker>) {
        self.position_marker = position_marker
    }

    fn get_uuid(&self) -> Option<Uuid> {
        self.uuid.into()
    }

    fn segments(&self) -> &[ErasedSegment] {
        &[]
    }

    fn get_raw_segments(&self) -> Vec<ErasedSegment> {
        vec![self.clone().to_erased_segment()]
    }

    /// Create a new segment, with exactly the same position but different
    /// content.
    ///
    ///         Returns:
    ///             A copy of this object with new contents.
    ///
    ///         Used mostly by fixes.
    ///
    ///         NOTE: This *doesn't* copy the uuid. The edited segment is a new
    /// segment.
    ///
    /// From RawSegment implementation
    fn edit(&self, raw: Option<String>, source_fixes: Option<Vec<SourceFix>>) -> ErasedSegment {
        CodeSegment::create(
            raw.unwrap_or(self.raw.clone()).as_str(),
            &self.position_marker.clone().unwrap(),
            CodeSegmentNewArgs {
                code_type: self.code_type,
                instance_types: vec![],
                trim_start: None,
                source_fixes,
                trim_chars: None,
            },
        )
    }
}

#[derive(Debug, Hash, Clone, PartialEq)]
pub struct IdentifierSegment {
    base: CodeSegment,
}

impl IdentifierSegment {
    pub fn create(
        raw: &str,
        position_maker: &PositionMarker,
        args: CodeSegmentNewArgs,
    ) -> ErasedSegment {
        IdentifierSegment {
            base: CodeSegment {
                raw: raw.to_string(),
                position_marker: Some(position_maker.clone()),
                code_type: args.code_type,
                instance_types: vec![],
                trim_start: None,
                trim_chars: None,
                source_fixes: None,
                uuid: Uuid::new_v4(),
            },
        }
        .to_erased_segment()
    }
}

impl Segment for IdentifierSegment {
    fn new(&self, _segments: Vec<ErasedSegment>) -> ErasedSegment {
        self.clone().to_erased_segment()
    }

    fn class_types(&self) -> AHashSet<String> {
        Some(self.get_type().to_owned()).into_iter().collect()
    }

    fn get_raw(&self) -> Option<String> {
        Some(self.base.raw.clone())
    }
    fn get_type(&self) -> &'static str {
        "identifier"
    }
    fn is_code(&self) -> bool {
        true
    }
    fn is_comment(&self) -> bool {
        false
    }

    fn is_whitespace(&self) -> bool {
        false
    }

    fn get_position_marker(&self) -> Option<PositionMarker> {
        self.base.position_marker.clone()
    }

    fn set_position_marker(&mut self, position_marker: Option<PositionMarker>) {
        self.base.position_marker = position_marker
    }

    fn get_uuid(&self) -> Option<Uuid> {
        self.base.uuid.into()
    }

    fn segments(&self) -> &[ErasedSegment] {
        &[]
    }

    fn get_raw_segments(&self) -> Vec<ErasedSegment> {
        vec![self.clone().to_erased_segment()]
    }

    fn edit(&self, raw: Option<String>, source_fixes: Option<Vec<SourceFix>>) -> ErasedSegment {
        IdentifierSegment::create(
            raw.unwrap_or(self.base.raw.clone()).as_str(),
            &self.base.position_marker.clone().unwrap(),
            CodeSegmentNewArgs {
                code_type: self.base.code_type,
                instance_types: vec![],
                trim_start: None,
                source_fixes,
                trim_chars: None,
            },
        )
    }
}

/// Segment containing a comment.
#[derive(Hash, Debug, Clone, PartialEq)]
pub struct CommentSegment {
    raw: String,
    position_maker: Option<PositionMarker>,
    r#type: &'static str,
    trim_start: Vec<&'static str>,
    uuid: Uuid,
}

#[derive(Debug, Clone, PartialEq)]
pub struct CommentSegmentNewArgs {
    pub r#type: &'static str,
    pub trim_start: Option<Vec<&'static str>>,
}

impl CommentSegment {
    pub fn create(
        raw: &str,
        position_maker: &PositionMarker,
        args: CommentSegmentNewArgs,
    ) -> ErasedSegment {
        Self {
            raw: raw.to_string(),
            position_maker: position_maker.clone().into(),
            r#type: args.r#type,
            trim_start: args.trim_start.unwrap_or_default(),
            uuid: Uuid::new_v4(),
        }
        .to_erased_segment()
    }
}

impl Segment for CommentSegment {
    fn new(&self, _segments: Vec<ErasedSegment>) -> ErasedSegment {
        self.clone_box()
    }

    fn get_type(&self) -> &'static str {
        "comment"
    }

    fn class_types(&self) -> AHashSet<String> {
        ["comment".into()].into()
    }

    fn is_code(&self) -> bool {
        false
    }
    fn is_comment(&self) -> bool {
        true
    }
    fn is_whitespace(&self) -> bool {
        false
    }

    fn get_uuid(&self) -> Option<Uuid> {
        self.uuid.into()
    }

    fn segments(&self) -> &[ErasedSegment] {
        &[]
    }

    fn get_raw_segments(&self) -> Vec<ErasedSegment> {
        vec![self.clone().to_erased_segment()]
    }

    fn get_position_marker(&self) -> Option<PositionMarker> {
        self.position_maker.clone()
    }

    fn set_position_marker(&mut self, position_marker: Option<PositionMarker>) {
        self.position_maker = position_marker;
    }

    fn edit(&self, _raw: Option<String>, _source_fixes: Option<Vec<SourceFix>>) -> ErasedSegment {
        todo!()
    }

    fn get_raw(&self) -> Option<String> {
        self.raw.clone().into()
    }
}

// Segment containing a newline.
#[derive(Hash, Debug, Clone, PartialEq)]
pub struct NewlineSegment {
    raw: String,
    position_maker: PositionMarker,
    uuid: Uuid,
}

#[derive(Debug, Clone, Default)]
pub struct NewlineSegmentNewArgs {}

impl NewlineSegment {
    pub fn create(
        raw: &str,
        position_maker: &PositionMarker,
        _args: NewlineSegmentNewArgs,
    ) -> ErasedSegment {
        NewlineSegment {
            raw: raw.to_string(),
            position_maker: position_maker.clone(),
            uuid: Uuid::new_v4(),
        }
        .to_erased_segment()
    }
}

impl Segment for NewlineSegment {
    fn new(&self, _segments: Vec<ErasedSegment>) -> ErasedSegment {
        self.clone().to_erased_segment()
    }

    fn segments(&self) -> &[ErasedSegment] {
        &[]
    }

    fn get_raw_segments(&self) -> Vec<ErasedSegment> {
        vec![self.clone_box()]
    }

    fn is_meta(&self) -> bool {
        false
    }

    fn get_type(&self) -> &'static str {
        "newline"
    }
    fn is_code(&self) -> bool {
        false
    }
    fn is_comment(&self) -> bool {
        false
    }
    fn is_whitespace(&self) -> bool {
        true
    }
    fn get_default_raw(&self) -> Option<&'static str> {
        Some("\n")
    }

    fn get_position_marker(&self) -> Option<PositionMarker> {
        self.position_maker.clone().into()
    }

    fn set_position_marker(&mut self, position_marker: Option<PositionMarker>) {
        let Some(_position_marker) = position_marker else {
            return;
        };

        dbg!("self.position_marker = position_marker;");
    }

    fn edit(&self, _raw: Option<String>, _source_fixes: Option<Vec<SourceFix>>) -> ErasedSegment {
        todo!()
    }

    fn get_uuid(&self) -> Option<Uuid> {
        self.uuid.into()
    }

    fn get_raw(&self) -> Option<String> {
        Some(self.raw.clone())
    }

    fn class_types(&self) -> AHashSet<String> {
        ["newline".into()].into()
    }
}

/// Segment containing whitespace.
#[derive(Hash, Debug, Clone, PartialEq)]
pub struct WhitespaceSegment {
    raw: String,
    position_marker: PositionMarker,
    uuid: Uuid,
}

#[derive(Debug, Default, Clone, PartialEq)]
pub struct WhitespaceSegmentNewArgs;

impl WhitespaceSegment {
    pub fn create(
        raw: &str,
        position_maker: &PositionMarker,
        _args: WhitespaceSegmentNewArgs,
    ) -> ErasedSegment {
        WhitespaceSegment {
            raw: raw.to_string(),
            position_marker: position_maker.clone(),
            uuid: Uuid::new_v4(),
        }
        .to_erased_segment()
    }
}

impl Segment for WhitespaceSegment {
    fn new(&self, segments: Vec<ErasedSegment>) -> ErasedSegment {
        Self {
            raw: self.get_raw().unwrap(),
            position_marker: self.position_marker.clone(),
            uuid: self.uuid,
        }
        .to_erased_segment()
    }

    fn segments(&self) -> &[ErasedSegment] {
        &[]
    }

    fn get_raw_segments(&self) -> Vec<ErasedSegment> {
        vec![self.clone().to_erased_segment()]
    }

    fn get_raw(&self) -> Option<String> {
        Some(self.raw.clone())
    }

    fn get_type(&self) -> &'static str {
        "whitespace"
    }
    fn is_code(&self) -> bool {
        false
    }
    fn is_comment(&self) -> bool {
        false
    }
    fn is_whitespace(&self) -> bool {
        true
    }
    fn get_default_raw(&self) -> Option<&'static str> {
        Some(" ")
    }

    fn get_position_marker(&self) -> Option<PositionMarker> {
        self.position_marker.clone().into()
    }

    fn set_position_marker(&mut self, position_marker: Option<PositionMarker>) {
        let Some(position_marker) = position_marker else {
            return;
        };

        self.position_marker = position_marker;
    }

    fn get_uuid(&self) -> Option<Uuid> {
        self.uuid.into()
    }

    fn edit(&self, raw: Option<String>, _source_fixes: Option<Vec<SourceFix>>) -> ErasedSegment {
        Self::create(&raw.unwrap_or_default(), &self.position_marker, WhitespaceSegmentNewArgs {})
    }

    fn get_source_fixes(&self) -> Vec<SourceFix> {
        Vec::new()
    }
}

#[derive(Hash, Debug, Clone, PartialEq)]
pub struct UnlexableSegment {
    expected: String,
}

#[derive(Debug, Clone, PartialEq)]
pub struct UnlexableSegmentNewArgs {
    pub(crate) expected: Option<String>,
}

impl UnlexableSegment {
    pub fn create(
        _raw: &str,
        _position_maker: &PositionMarker,
        args: UnlexableSegmentNewArgs,
    ) -> ErasedSegment {
        UnlexableSegment { expected: args.expected.unwrap_or("".to_string()) }.to_erased_segment()
    }
}

impl Segment for UnlexableSegment {
    fn get_raw(&self) -> Option<String> {
        todo!()
    }
    fn get_type(&self) -> &'static str {
        "unlexable"
    }
    fn is_code(&self) -> bool {
        true
    }
    fn is_comment(&self) -> bool {
        false
    }

    fn is_whitespace(&self) -> bool {
        false
    }

    fn get_position_marker(&self) -> Option<PositionMarker> {
        todo!()
    }

    fn set_position_marker(&mut self, _position_marker: Option<PositionMarker>) {
        todo!()
    }

    fn get_uuid(&self) -> Option<Uuid> {
        todo!()
    }

    fn edit(&self, _raw: Option<String>, _source_fixes: Option<Vec<SourceFix>>) -> ErasedSegment {
        todo!()
    }
}

/// A segment used for matching single entities which aren't keywords.
///
///     We rename the segment class here so that descendants of
///     _ProtoKeywordSegment can use the same functionality
///     but don't end up being labelled as a `keyword` later.
#[derive(Hash, Debug, Clone, PartialEq)]
pub struct SymbolSegment {
    raw: String,
    position_maker: PositionMarker,
    uuid: Uuid,
    type_: &'static str,
}

impl Segment for SymbolSegment {
    fn new(&self, _segments: Vec<ErasedSegment>) -> ErasedSegment {
        Self {
            raw: self.raw.clone(),
            position_maker: self.position_maker.clone(),
            uuid: self.uuid,
            type_: self.type_,
        }
        .to_erased_segment()
    }

    fn get_raw(&self) -> Option<String> {
        self.raw.clone().into()
    }

    fn segments(&self) -> &[ErasedSegment] {
        &[]
    }

    fn get_raw_segments(&self) -> Vec<ErasedSegment> {
        vec![self.clone().to_erased_segment()]
    }

    fn get_type(&self) -> &'static str {
        self.type_
    }

    fn is_code(&self) -> bool {
        true
    }

    fn is_comment(&self) -> bool {
        false
    }

    fn is_whitespace(&self) -> bool {
        false
    }

    fn instance_types(&self) -> AHashSet<String> {
        [self.type_.to_string()].into()
    }

    fn get_position_marker(&self) -> Option<PositionMarker> {
        self.position_maker.clone().into()
    }

    fn set_position_marker(&mut self, position_marker: Option<PositionMarker>) {
        let Some(position_marker) = position_marker else { return };
        self.position_maker = position_marker;
    }

    fn get_uuid(&self) -> Option<Uuid> {
        self.uuid.into()
    }

    fn get_source_fixes(&self) -> Vec<SourceFix> {
        Vec::new()
    }

    fn edit(&self, _raw: Option<String>, _source_fixes: Option<Vec<SourceFix>>) -> ErasedSegment {
        todo!()
    }
}

#[derive(Debug, Default, Clone)]
pub struct SymbolSegmentNewArgs {
    pub r#type: &'static str,
}

impl SymbolSegment {
    pub fn create(
        raw: &str,
        position_maker: &PositionMarker,
        args: SymbolSegmentNewArgs,
    ) -> ErasedSegment {
        SymbolSegment {
            raw: raw.to_string(),
            position_maker: position_maker.clone(),
            uuid: Uuid::new_v4(),
            type_: args.r#type,
        }
        .to_erased_segment()
    }
}

#[derive(Debug, Hash, Clone, PartialEq)]
pub struct UnparsableSegment {
    uuid: Uuid,
    pub segments: Vec<ErasedSegment>,
    position_marker: Option<PositionMarker>,
}

impl UnparsableSegment {
    pub fn new(segments: Vec<ErasedSegment>) -> Self {
        let mut this = Self { uuid: Uuid::new_v4(), segments, position_marker: None };
        this.uuid = Uuid::new_v4();
        this.set_position_marker(pos_marker(&this).into());
        this
    }
}

impl Segment for UnparsableSegment {
    fn get_uuid(&self) -> Option<Uuid> {
        self.uuid.into()
    }

    fn segments(&self) -> &[ErasedSegment] {
        &self.segments
    }

    fn get_type(&self) -> &'static str {
        "unparsable"
    }

    fn get_position_marker(&self) -> Option<PositionMarker> {
        self.position_marker.clone()
    }

    fn set_position_marker(&mut self, position_marker: Option<PositionMarker>) {
        self.position_marker = position_marker;
    }
}

pub fn pos_marker(this: &dyn Segment) -> PositionMarker {
    let markers: Vec<_> =
        this.segments().iter().flat_map(|seg| seg.get_position_marker()).collect();

    PositionMarker::from_child_markers(markers)
}

#[cfg(test)]
mod tests {
    use super::*;
    use crate::core::parser::segments::raw::RawSegment;
    use crate::core::parser::segments::test_functions::{raw_seg, raw_segments};

    #[test]
    /// Test comparison of raw segments.
    fn test__parser__base_segments_raw_compare() {
        let template = TemplatedFile::from_string("foobar".to_string());
        let rs1 = Box::new(RawSegment::new(
            Some("foobar".to_string()),
            Some(PositionMarker::new(0..6, 0..6, template.clone(), None, None)),
            None,
            None,
            None,
            None,
            None,
            None,
        ))
        .to_erased_segment();

        let rs2 = Box::new(RawSegment::new(
            Some("foobar".to_string()),
            Some(PositionMarker::new(0..6, 0..6, template.clone(), None, None)),
            None,
            None,
            None,
            None,
            None,
            None,
        ))
        .to_erased_segment();

        assert!(rs1 == rs2)
    }

    #[test]
    // TODO Implement
    /// Test raw segments behave as expected.
    fn test__parser__base_segments_raw() {
        let raw_seg = raw_seg();

        assert_eq!(raw_seg.get_raw().unwrap(), "foobar");
    }

    #[test]
    /// Test BaseSegment.compute_anchor_edit_info().
    fn test__parser_base_segments_compute_anchor_edit_info() {
        let raw_segs = raw_segments();

        // Construct a fix buffer, intentionally with:
        // - one duplicate.
        // - two different incompatible fixes on the same segment.
        let fixes = vec![
            LintFix::replace(
                raw_segs[0].clone(),
                vec![raw_segs[0].edit(Some("a".to_string()), None)],
                None,
            ),
            LintFix::replace(
                raw_segs[0].clone(),
                vec![raw_segs[0].edit(Some("a".to_string()), None)],
                None,
            ),
            LintFix::replace(
                raw_segs[0].clone(),
                vec![raw_segs[0].edit(Some("b".to_string()), None)],
                None,
            ),
        ];

        let anchor_edit_info = raw_segs[0].compute_anchor_edit_info(&fixes);

        // Check the target segment is the only key we have.
        assert_eq!(
            anchor_edit_info.keys().collect::<Vec<_>>(),
            vec![&raw_segs[0].get_uuid().unwrap()]
        );

        let anchor_info = anchor_edit_info.get(&raw_segs[0].get_uuid().unwrap()).unwrap();

        // Check that the duplicate as been deduplicated i.e. this isn't 3.
        assert_eq!(anchor_info.replace, 2);

        // Check the fixes themselves.
        //   Note: There's no duplicated first fix.
        assert_eq!(
            anchor_info.fixes[0],
            LintFix::replace(
                raw_segs[0].clone(),
                vec![raw_segs[0].edit(Some("a".to_string()), None)],
                None,
            )
        );
        assert_eq!(
            anchor_info.fixes[1],
            LintFix::replace(
                raw_segs[0].clone(),
                vec![raw_segs[0].edit(Some("b".to_string()), None)],
                None,
            )
        );

        // Check the first replace
        assert_eq!(
            anchor_info.first_replace_fix,
            Some(LintFix::replace(
                raw_segs[0].clone(),
                vec![raw_segs[0].edit(Some("a".to_string()), None)],
                None,
            ))
        );
    }

    /// Test the .is_type() method.
    #[test]
    fn test__parser__base_segments_type() {
        let args = UnlexableSegmentNewArgs { expected: None };
        let segment = UnlexableSegment::new("", &PositionMarker::default(), args);

        assert!(segment.is_type("unlexable"));
        assert!(!segment.is_type("whitespace"));
    }
}<|MERGE_RESOLUTION|>--- conflicted
+++ resolved
@@ -277,11 +277,6 @@
         no_recursive_seg_type: Option<&str>,
         allow_self: bool,
     ) -> Vec<ErasedSegment> {
-<<<<<<< HEAD
-        let is_debug = seg_types == ["object_reference"];
-
-=======
->>>>>>> c6524de1
         let mut acc = Vec::new();
         let seg_types_set: AHashSet<&str> = AHashSet::from_iter(seg_types.iter().copied());
 
