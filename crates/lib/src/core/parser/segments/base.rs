--- conflicted
+++ resolved
@@ -541,13 +541,8 @@
         let mut buffer: Vec<(Box<dyn Segment>, Vec<PathStep>)> = Vec::new();
         let code_idxs: Vec<usize> = self.code_indices();
 
-<<<<<<< HEAD
-        for (idx, seg) in self.get_segments().iter().enumerate() {
-            let new_step = vec![PathStep {
-=======
         for (idx, seg) in self.segments().iter().enumerate() {
             let mut new_step = vec![PathStep {
->>>>>>> fead491d
                 segment: self.clone_box(),
                 idx,
                 len: self.segments().len(),
@@ -1360,26 +1355,6 @@
     PositionMarker::from_child_markers(markers)
 }
 
-#[derive(Default, Debug, Hash, Clone, PartialEq)]
-pub struct UnparsableSegment {
-    pub(crate) segments: Vec<Box<dyn Segment>>,
-    pub(crate) position_marker: Option<PositionMarker>,
-}
-
-impl Segment for UnparsableSegment {
-    fn get_position_marker(&self) -> Option<PositionMarker> {
-        self.position_marker.clone()
-    }
-
-    fn set_position_marker(&mut self, position_marker: Option<PositionMarker>) {
-        self.position_marker = position_marker;
-    }
-
-    fn get_segments(&self) -> Vec<Box<dyn Segment>> {
-        self.segments.clone()
-    }
-}
-
 #[cfg(test)]
 mod tests {
     use super::*;
