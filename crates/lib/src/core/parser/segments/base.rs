--- conflicted
+++ resolved
@@ -442,6 +442,7 @@
         unimplemented!("{}", std::any::type_name::<Self>())
     }
 
+    #[allow(unused_variables)]
     #[allow(unused_variables)]
     fn set_position_marker(&mut self, position_marker: Option<PositionMarker>) {
         unimplemented!("{}", std::any::type_name::<Self>())
@@ -521,11 +522,7 @@
 
     /// Stub.
     #[allow(unused_variables)]
-<<<<<<< HEAD
     fn edit(&self, raw: Option<String>, source_fixes: Option<Vec<SourceFix>>) -> ErasedSegment {
-=======
-    fn edit(&self, raw: Option<String>, source_fixes: Option<Vec<SourceFix>>) -> Box<dyn Segment> {
->>>>>>> ad8beb7d
         unimplemented!()
     }
 
@@ -643,6 +640,7 @@
         let code_idxs: Vec<usize> = self.code_indices();
 
         for (idx, seg) in self.segments().iter().enumerate() {
+            let new_step = vec![PathStep {
             let new_step = vec![PathStep {
                 segment: self.clone_box(),
                 idx,
@@ -1143,6 +1141,7 @@
 
     fn set_position_marker(&mut self, position_marker: Option<PositionMarker>) {
         let Some(_position_marker) = position_marker else {
+        let Some(_position_marker) = position_marker else {
             return;
         };
 
@@ -1193,11 +1192,7 @@
 }
 
 impl Segment for WhitespaceSegment {
-<<<<<<< HEAD
     fn new(&self, segments: Vec<ErasedSegment>) -> ErasedSegment {
-=======
-    fn new(&self, _segments: Vec<Box<dyn Segment>>) -> Box<dyn Segment> {
->>>>>>> ad8beb7d
         Self {
             raw: self.get_raw().unwrap(),
             position_marker: self.position_marker.clone(),
