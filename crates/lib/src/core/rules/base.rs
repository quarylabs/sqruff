--- conflicted
+++ resolved
@@ -17,13 +17,9 @@
 pub struct LintResult {
     pub anchor: Option<ErasedSegment>,
     pub fixes: Vec<LintFix>,
-<<<<<<< HEAD
 
     #[allow(dead_code)]
     memory: Option<AHashMap<String, String>>, // Adjust type as needed
-=======
-    memory: Option<AHashMap<String, String>>,
->>>>>>> c6524de1
     description: Option<String>,
     source: String,
 }
