--- conflicted
+++ resolved
@@ -377,24 +377,12 @@
 
 pub struct RulePack {
     pub(crate) rules: Vec<ErasedRule>,
-<<<<<<< HEAD
-    #[allow(dead_code)]
-    reference_map: AHashMap<&'static str, AHashSet<&'static str>>,
-}
-
-pub struct RuleSet {
-    #[allow(dead_code)]
-    pub(crate) name: String,
-    #[allow(dead_code)]
-    pub(crate) config_info: AHashMap<String, String>,
-=======
     _reference_map: AHashMap<&'static str, AHashSet<&'static str>>,
 }
 
 pub struct RuleSet {
     pub(crate) _name: String,
     pub(crate) _config_info: AHashMap<String, String>,
->>>>>>> dc0dd162
     pub(crate) register: IndexMap<&'static str, RuleManifest>,
 }
 
