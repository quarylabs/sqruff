--- conflicted
+++ resolved
@@ -27,13 +27,6 @@
         "Leading/Trailing comma enforcement."
     }
 
-<<<<<<< HEAD
-    fn crawl_behaviour(&self) -> Crawler {
-        SegmentSeekerCrawler::new(["comma"].into()).into()
-    }
-
-=======
->>>>>>> 54fd639a
     fn eval(&self, context: RuleContext) -> Vec<LintResult> {
         if self.check_trail_lead_shortcut(
             &context.segment,
