use ahash::AHashMap;
use itertools::Itertools;

use crate::core::config::Value;
use crate::core::parser::segments::base::ErasedSegment;
use crate::core::rules::base::{Erased, ErasedRule, LintFix, LintResult, Rule};
use crate::core::rules::context::RuleContext;
use crate::core::rules::crawlers::{Crawler, SegmentSeekerCrawler};
use crate::utils::functional::context::FunctionalContext;

#[derive(Debug, Default, Clone)]
pub struct RuleLT06 {}

impl Rule for RuleLT06 {
    fn from_config(&self, _config: &AHashMap<String, Value>) -> ErasedRule {
        RuleLT06::default().erased()
    }

    fn name(&self) -> &'static str {
        "layout.functions"
    }

    fn description(&self) -> &'static str {
        "Function name not immediately followed by parenthesis."
    }

<<<<<<< HEAD
    fn crawl_behaviour(&self) -> Crawler {
        SegmentSeekerCrawler::new(["function"].into()).into()
    }

=======
>>>>>>> 54fd639a
    fn eval(&self, context: RuleContext) -> Vec<LintResult> {
        let segment = FunctionalContext::new(context).segment();
        let children = segment.children(None);

        let function_name = children
            .find_first(Some(|segment: &ErasedSegment| segment.is_type("function_name")))
            .pop();
        let start_bracket =
            children.find_first(Some(|segment: &ErasedSegment| segment.is_type("bracketed"))).pop();

        let mut intermediate_segments =
            children.select(None, None, Some(&function_name), Some(&start_bracket));

        if !intermediate_segments.is_empty() {
            return if intermediate_segments
                .all(Some(|seg| matches!(seg.get_type(), "whitespace" | "newline")))
            {
                vec![LintResult::new(
                    intermediate_segments.first().cloned(),
                    intermediate_segments.into_iter().map(LintFix::delete).collect_vec(),
                    None,
                    None,
                    None,
                )]
            } else {
                vec![LintResult::new(intermediate_segments.pop().into(), vec![], None, None, None)]
            };
        }

        vec![]
    }

    fn crawl_behaviour(&self) -> Crawler {
        SegmentSeekerCrawler::new(["function".into()].into()).into()
    }
}

#[cfg(test)]
mod tests {
    use pretty_assertions::assert_eq;

    use crate::api::simple::{fix, lint};
    use crate::core::rules::base::Erased;
    use crate::rules::layout::LT06::RuleLT06;

    #[test]
    fn passing_example() {
        let sql = "SELECT SUM(1)";
        let result =
            lint(sql.to_string(), "ansi".into(), vec![RuleLT06::default().erased()], None, None)
                .unwrap();

        assert_eq!(result, &[]);
    }

    #[test]
    fn passing_example_window_function() {
        let sql = "SELECT AVG(c) OVER (PARTITION BY a)";
        let result =
            lint(sql.to_string(), "ansi".into(), vec![RuleLT06::default().erased()], None, None)
                .unwrap();
        assert_eq!(result, &[]);
    }

    #[test]
    fn simple_fail() {
        let sql = "SELECT SUM (1)";
        let result = fix(sql.to_string(), vec![RuleLT06::default().erased()]);
        assert_eq!(result, "SELECT SUM(1)");
    }

    #[test]
    fn complex_fail_1() {
        let sql = "SELECT SUM /* SOMETHING */ (1)";
        let violations =
            lint(sql.to_string(), "ansi".into(), vec![RuleLT06::default().erased()], None, None)
                .unwrap();

        assert_eq!(violations[0].desc(), "Function name not immediately followed by parenthesis.");
        assert_eq!(violations.len(), 1);
    }

    #[test]
    fn complex_fail_2() {
        let sql = "
    SELECT
      SUM
      -- COMMENT
      (1)";

        let violations =
            lint(sql.to_string(), "ansi".into(), vec![RuleLT06::default().erased()], None, None)
                .unwrap();

        assert_eq!(violations[0].desc(), "Function name not immediately followed by parenthesis.");
        assert_eq!(violations.len(), 1);
    }
}<|MERGE_RESOLUTION|>--- conflicted
+++ resolved
@@ -24,13 +24,6 @@
         "Function name not immediately followed by parenthesis."
     }
 
-<<<<<<< HEAD
-    fn crawl_behaviour(&self) -> Crawler {
-        SegmentSeekerCrawler::new(["function"].into()).into()
-    }
-
-=======
->>>>>>> 54fd639a
     fn eval(&self, context: RuleContext) -> Vec<LintResult> {
         let segment = FunctionalContext::new(context).segment();
         let children = segment.children(None);
