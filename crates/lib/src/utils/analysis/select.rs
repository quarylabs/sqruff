--- conflicted
+++ resolved
@@ -164,13 +164,9 @@
     pivot_table_column_aliases
 }
 
-<<<<<<< HEAD
-fn get_lambda_argument_columns(_segment: &ErasedSegment, dialect: Option<&Dialect>) -> Vec<String> {
-=======
 fn get_lambda_argument_columns(
     _segment: &ErasedSegment,
     _dialect: Option<&Dialect>,
 ) -> Vec<String> {
->>>>>>> dc0dd162
     Vec::new()
 }