use std::iter::zip;

use ahash::{AHashMap, AHashSet};
use itertools::{chain, Itertools};

use super::config::ReflowConfig;
use super::depth_map::DepthInfo;
use super::respace::determine_constraints;
use crate::core::parser::segments::base::{
    ErasedSegment, NewlineSegment, WhitespaceSegment, WhitespaceSegmentNewArgs,
};
use crate::core::parser::segments::meta::{Indent, MetaSegmentKind};
use crate::core::rules::base::{LintFix, LintResult};
use crate::utils::reflow::respace::{
    handle_respace_inline_with_space, handle_respace_inline_without_space, process_spacing,
};

fn get_consumed_whitespace(segment: Option<&ErasedSegment>) -> Option<String> {
    let segment = segment?;

    if segment.is_type("placeholder") {
        None
    } else {
        // match segment.block_type.as_ref() {
        //     "literal" => Some(segment.source_str),
        //     _ => None,
        // }
        None
    }
}

#[derive(Debug, Clone, Default)]
pub struct ReflowPoint {
    pub segments: Vec<ErasedSegment>,
    pub stats: IndentStats,
}

impl ReflowPoint {
    pub fn new(segments: Vec<ErasedSegment>) -> Self {
        let stats = Self::generate_indent_stats(&segments);
        Self { segments, stats }
    }

    pub fn raw(&self) -> String {
        self.segments.iter().map(|it| it.get_raw().unwrap()).join("")
    }

    pub fn class_types(&self) -> AHashSet<String> {
        ReflowElement::class_types(&self.segments)
    }

    fn generate_indent_stats(segments: &[ErasedSegment]) -> IndentStats {
        let mut trough = 0;
        let mut running_sum = 0;
        let mut implicit_indents = Vec::new();

        for seg in segments {
            if let Some(indent) = seg.as_any().downcast_ref::<Indent>() {
                running_sum += indent.indent_val() as isize;

                // FIXME:
                if indent.is_implicit() {
                    implicit_indents.push(running_sum);
                }
            }

            if running_sum < trough {
                trough = running_sum
            }
        }

        IndentStats { impulse: running_sum, trough, implicit_indents }
    }

    pub fn get_indent_segment(&self) -> Option<ErasedSegment> {
        let mut indent = None;

        for seg in self.segments.iter().rev() {
            match &seg.get_position_marker() {
                Some(marker) if !marker.is_literal() => continue,
                _ => (),
            }

            match seg.get_type() {
                "newline" => return indent,
                "whitespace" => indent = Some(seg.clone()),
                _ => {
                    if get_consumed_whitespace(Some(seg)).unwrap_or_default().contains('\n') {
                        return Some(seg.clone());
                    }
                }
            }
        }

        None
    }

    fn num_newlines(&self) -> usize {
        self.segments
            .iter()
            .map(|seg| {
                let newline_in_class = seg.class_types().iter().any(|ct| ct == "newline") as usize;

                let consumed_whitespace = get_consumed_whitespace(seg.into()).unwrap_or_default();
                newline_in_class + consumed_whitespace.matches('\n').count()
            })
            .sum()
    }

    pub fn get_indent(&self) -> Option<String> {
        if self.num_newlines() == 0 {
            return None;
        }

        let seg = self.get_indent_segment();
        let consumed_whitespace = get_consumed_whitespace(seg.as_ref());

        if let Some(consumed_whitespace) = consumed_whitespace {
            return consumed_whitespace.split('\n').last().unwrap().to_owned().into();
        }

        if let Some(seg) = seg { seg.get_raw() } else { String::new().into() }
    }

    pub fn indent_to(
        &self,
        desired_indent: &str,
<<<<<<< HEAD
        after: Option<ErasedSegment>,
        before: Option<ErasedSegment>,
=======
        after: Option<Box<dyn Segment>>,
        before: Option<Box<dyn Segment>>,
>>>>>>> ad8beb7d
        _description: Option<&str>,
        source: Option<&str>,
    ) -> (Vec<LintResult>, ReflowPoint) {
        assert!(!desired_indent.contains('\n'), "Newline found in desired indent.");
        // Get the indent (or in the case of no newline, the last whitespace)
        let indent_seg = self.get_indent_segment();

        if let Some(indent_seg) = &indent_seg
            && indent_seg.is_type("placeholder")
        {
            unimplemented!()
        } else if self.num_newlines() != 0 {
            if let Some(indent_seg) = indent_seg {
                if indent_seg.get_raw().unwrap() == desired_indent {
                    unimplemented!()
                } else if desired_indent.is_empty() {
                    // unimplemented!()
                };

                let new_indent = indent_seg.edit(desired_indent.to_owned().into(), None);
                let idx = self.segments.iter().position(|it| it == &indent_seg).unwrap();

                let description = format!("Expected {}.", indent_description(desired_indent));
                let lint_result = LintResult::new(
                    indent_seg.clone().into(),
                    vec![LintFix::replace(indent_seg, vec![new_indent.clone()], None)],
                    None,
                    description.into(),
                    None,
                );

                let mut new_segments = Vec::new();
                new_segments.extend_from_slice(&self.segments[..idx]);
                new_segments.push(new_indent);
                new_segments.extend_from_slice(&self.segments[idx + 1..]);

                let new_reflow_point = ReflowPoint::new(new_segments);

                (vec![lint_result], new_reflow_point)
            } else {
                if desired_indent.is_empty() {
                    return (Vec::new(), self.clone());
                }

<<<<<<< HEAD
                let new_indent = WhitespaceSegment::create(
                    desired_indent,
                    &<_>::default(),
                    WhitespaceSegmentNewArgs,
                );
=======
                let _new_indent =
                    WhitespaceSegment::new(desired_indent, &<_>::default(), <_>::default());
>>>>>>> ad8beb7d

                return (
                    vec![LintResult::new(
                        if let Some(before) = before { before.into() } else { unimplemented!() },
                        vec![],
                        None,
                        // format!("Expected").into(),
                        Some(String::from("Expected")),
                        None,
                    )],
                    ReflowPoint::new(vec![]),
                );
            }
        } else {
            // There isn't currently a newline.
            let new_newline = NewlineSegment::create("\n", &<_>::default(), <_>::default());
            // Check for whitespace
            let ws_seg = self.segments.iter().find(|seg| seg.is_type("whitespace"));

            if let Some(ws_seg) = ws_seg {
                let new_segs = if desired_indent.is_empty() {
                    vec![new_newline]
                } else {
                    vec![new_newline, ws_seg.edit(desired_indent.to_owned().into(), None)]
                };
                let idx = self.segments.iter().position(|it| ws_seg == it).unwrap();
                let description = if let Some(before_seg) = before {
                    format!(
                        "Expected line break and {} before {:?}.",
                        indent_description(desired_indent),
                        before_seg.get_raw().unwrap()
                    )
                } else if let Some(after_seg) = after {
                    format!(
                        "Expected line break and {} after {:?}.",
                        indent_description(desired_indent),
                        after_seg.get_raw().unwrap()
                    )
                } else {
                    format!("Expected line break and {}.", indent_description(desired_indent))
                };

                let fix = LintFix::replace(ws_seg.clone(), new_segs.clone(), None);
                let new_point = ReflowPoint::new({
                    let mut new_segments = Vec::new();

                    // Add elements before the specified index
                    if idx > 0 {
                        new_segments.extend_from_slice(&self.segments[..idx]);
                    }

                    // Add new segments
                    new_segments.extend(new_segs);

                    // Add remaining elements after the specified index
                    if idx < self.segments.len() {
                        new_segments.extend_from_slice(&self.segments[idx + 1..]);
                    }

                    new_segments
                });

                return (
                    vec![LintResult::new(
                        ws_seg.clone().into(),
                        vec![fix],
                        None,
                        description.into(),
                        source.map(ToOwned::to_owned),
                    )],
                    new_point,
                );
            } else {
                let new_indent = WhitespaceSegment::create(
                    desired_indent,
                    &<_>::default(),
                    WhitespaceSegmentNewArgs,
                );

                if before.is_none() && after.is_none() {
                    unimplemented!(
                        "Not set up to handle empty points in this scenario without provided \
                         before/after anchor: {:?}",
                        self.segments
                    );
                } else if let Some(before) = before {
                    let fix = LintFix::create_before(
                        before.clone(),
                        vec![new_newline.clone(), new_indent.clone()],
                    );

                    return (
                        vec![LintResult::new(
                            before.into(),
                            vec![fix],
                            None,
                            None,
                            source.map(ToOwned::to_owned),
                        )],
                        ReflowPoint::new(vec![new_newline, new_indent]),
                    );
                } else {
                    let after = after.unwrap();
                    let fix = LintFix::create_after(
                        after.clone(),
                        vec![new_newline.clone(), new_indent.clone()],
                        None,
                    );
                    let description = format!(
                        "Expected line break and {} after {:?}.",
                        indent_description(desired_indent),
                        after.get_raw().unwrap()
                    );

                    return (
                        vec![LintResult::new(
                            before,
                            vec![fix],
                            None,
                            Some(description),
                            source.map(ToOwned::to_owned),
                        )],
                        ReflowPoint::new(vec![new_newline, new_indent]),
                    );
                }
            }
        }
    }

    pub fn respace_point(
        &self,
        prev_block: Option<&ReflowBlock>,
        next_block: Option<&ReflowBlock>,
        lint_results: Vec<LintResult>,
        strip_newlines: bool,
    ) -> (Vec<LintResult>, ReflowPoint) {
        let mut existing_results = lint_results;
        let (pre_constraint, post_constraint, strip_newlines) =
            determine_constraints(prev_block, next_block, strip_newlines);

        // The buffer is used to create the new reflow point to return
        let (mut segment_buffer, mut last_whitespace, mut new_results) =
            process_spacing(self.segments.clone(), strip_newlines);

        if let Some((next_block, whitespace)) = next_block.zip(last_whitespace.clone())
            && next_block.class_types().contains("end_of_file")
        {
            new_results.push(LintResult::new(
                None,
                vec![LintFix::delete(whitespace.clone())],
                None,
                Some("Unnecessary trailing whitespace at end of file.".into()),
                None,
            ));

            let pos = segment_buffer.iter().position(|it| it == &whitespace).unwrap();
            segment_buffer.remove(pos);

            last_whitespace = None;
        }

        if segment_buffer.iter().any(|seg| seg.is_type("newline")) && !strip_newlines
            || (next_block.is_some()
                && next_block.unwrap().class_types().contains(&"end_of_file".to_string()))
        {
            if let Some(last_whitespace) = last_whitespace {
                let ws_idx = self.segments.iter().position(|it| it == &last_whitespace).unwrap();
                if ws_idx > 0 {
                    let segments_slice = &self.segments[..ws_idx];

                    let prev_seg =
                        segments_slice.iter().rev().find(|seg| !seg.is_type("indent")).unwrap();

                    if prev_seg.is_type("newline")
                        && prev_seg.get_end_loc() < last_whitespace.get_start_loc()
                    {
                        segment_buffer.remove(ws_idx);

                        let temp_idx =
                            last_whitespace.get_position_marker().unwrap().templated_slice.start;

                        if let Some((index, _)) =
                            existing_results.iter().enumerate().find(|(_, res)| {
                                res.anchor
                                    .as_ref()
                                    .and_then(|a| a.get_position_marker())
                                    .map_or(false, |pm| pm.templated_slice.end == temp_idx)
                            })
                        {
                            let mut res = existing_results.remove(index);

                            res.fixes.push(LintFix::delete(last_whitespace));
                            let new_result =
                                LintResult::new(res.anchor, res.fixes, None, None, None);
                            new_results.push(new_result);
                        } else {
                            panic!("Could not find removal result.");
                        }
                    }
                }
            }

            existing_results.extend(new_results);
            return (existing_results, ReflowPoint::new(segment_buffer));
        }

        // Do we at least have _some_ whitespace?
        let segment_buffer = if let Some(last_whitespace) = last_whitespace {
            // We do - is it the right size?
            let (segment_buffer, results) = handle_respace_inline_with_space(
                pre_constraint,
                post_constraint,
                prev_block,
                next_block,
                segment_buffer,
                last_whitespace,
            );

            new_results.extend(results);
            segment_buffer
        } else {
            // No. Should we insert some?
            // NOTE: This method operates on the existing fix buffer.
            let (segment_buffer, results, _edited) = handle_respace_inline_without_space(
                pre_constraint,
                post_constraint,
                prev_block,
                next_block,
                segment_buffer,
                chain(existing_results, new_results).collect_vec(),
                "before",
            );

            existing_results = Vec::new();
            new_results = results;

            segment_buffer
        };

        existing_results.extend(new_results);
        (existing_results, ReflowPoint::new(segment_buffer))
    }

    pub fn indent_impulse(&self) -> IndentStats {
        self.stats.clone()
    }
}

fn indent_description(indent: &str) -> String {
    match indent {
        "" => "no indent".to_string(),
        _ if indent.contains(' ') && indent.contains('\t') => "mixed indent".to_string(),
        _ if indent.starts_with(' ') => {
            assert!(indent.chars().all(|c| c == ' '));
            format!("indent of {} spaces", indent.len())
        }
        _ if indent.starts_with('\t') => {
            assert!(indent.chars().all(|c| c == '\t'));
            format!("indent of {} tabs", indent.len())
        }
        _ => panic!("Invalid indent construction: {:?}", indent),
    }
}

#[derive(Debug, Clone, Default)]
pub struct IndentStats {
    pub impulse: isize,
    pub trough: isize,
    pub implicit_indents: Vec<isize>,
}

impl IndentStats {
    pub fn from_combination(first: Option<IndentStats>, second: IndentStats) -> Self {
        match first {
            Some(first_stats) => IndentStats {
                impulse: first_stats.impulse + second.impulse,
                trough: std::cmp::min(first_stats.trough, first_stats.impulse + second.trough),
                implicit_indents: second.implicit_indents,
            },
            None => second.clone(),
        }
    }
}

#[derive(Debug, PartialEq, Clone)]
pub struct ReflowBlock {
    pub segments: Vec<ErasedSegment>,
    pub spacing_before: String,
    pub spacing_after: String,
    pub line_position: Option<String>,
    pub depth_info: DepthInfo,
    pub stack_spacing_configs: AHashMap<u64, String>,
}

impl ReflowBlock {
    pub fn class_types(&self) -> AHashSet<String> {
        ReflowElement::class_types(&self.segments)
    }
}

impl ReflowBlock {
    pub fn from_config(
        segments: Vec<ErasedSegment>,
        config: ReflowConfig,
        depth_info: DepthInfo,
    ) -> Self {
        let block_config =
            config.get_block_config(&ReflowElement::class_types(&segments), Some(&depth_info));

        let mut stack_spacing_configs = AHashMap::new();
        let mut line_position_configs = AHashMap::new();

        for (hash, class_types) in zip(&depth_info.stack_hashes, &depth_info.stack_class_types) {
            let cfg = config.get_block_config(class_types, None);

            if let Some(spacing_within) = cfg.spacing_within {
                stack_spacing_configs.insert(*hash, spacing_within);
            }

            if let Some(line_position) = cfg.line_position {
                line_position_configs.insert(hash, line_position);
            }
        }

        Self {
            segments,
            spacing_before: block_config.spacing_before,
            spacing_after: block_config.spacing_after,
            line_position: block_config.line_position,
            stack_spacing_configs,
            depth_info,
        }
    }
}

impl From<ReflowBlock> for ReflowElement {
    fn from(value: ReflowBlock) -> Self {
        Self::Block(Box::new(value))
    }
}

impl From<ReflowPoint> for ReflowElement {
    fn from(value: ReflowPoint) -> Self {
        Self::Point(value)
    }
}

#[derive(Debug, Clone)]
pub enum ReflowElement {
    Block(Box<ReflowBlock>),
    Point(ReflowPoint),
}

impl ReflowElement {
    pub fn raw(&self) -> String {
        self.segments().iter().map(|it| it.get_raw().unwrap()).join("")
    }

    pub fn segments(&self) -> &[ErasedSegment] {
        match self {
            ReflowElement::Block(block) => &block.segments,
            ReflowElement::Point(point) => &point.segments,
        }
    }

    pub fn class_types1(&self) -> AHashSet<String> {
        Self::class_types(self.segments())
    }

    pub fn num_newlines(&self) -> usize {
        self.segments()
            .iter()
            .map(|seg| {
                let newline_in_class = seg.class_types().iter().any(|ct| ct == "newline") as usize;

                let consumed_whitespace = get_consumed_whitespace(seg.into()).unwrap_or_default();
                newline_in_class + consumed_whitespace.matches('\n').count()
            })
            .sum()
    }

    pub fn as_point(&self) -> Option<&ReflowPoint> {
        if let Self::Point(v) = self { Some(v) } else { None }
    }

    pub fn as_block(&self) -> Option<&ReflowBlock> {
        if let Self::Block(v) = self { Some(v) } else { None }
    }
}

impl ReflowElement {
    pub fn class_types(segments: &[ErasedSegment]) -> AHashSet<String> {
        segments.iter().flat_map(|seg| seg.combined_types()).collect()
    }
}

impl PartialEq<ReflowBlock> for ReflowElement {
    fn eq(&self, other: &ReflowBlock) -> bool {
        match self {
            ReflowElement::Block(this) => **this == *other,
            ReflowElement::Point(_) => false,
        }
    }
}

pub type ReflowSequenceType = Vec<ReflowElement>;<|MERGE_RESOLUTION|>--- conflicted
+++ resolved
@@ -125,13 +125,8 @@
     pub fn indent_to(
         &self,
         desired_indent: &str,
-<<<<<<< HEAD
         after: Option<ErasedSegment>,
         before: Option<ErasedSegment>,
-=======
-        after: Option<Box<dyn Segment>>,
-        before: Option<Box<dyn Segment>>,
->>>>>>> ad8beb7d
         _description: Option<&str>,
         source: Option<&str>,
     ) -> (Vec<LintResult>, ReflowPoint) {
@@ -176,16 +171,11 @@
                     return (Vec::new(), self.clone());
                 }
 
-<<<<<<< HEAD
                 let new_indent = WhitespaceSegment::create(
                     desired_indent,
                     &<_>::default(),
                     WhitespaceSegmentNewArgs,
                 );
-=======
-                let _new_indent =
-                    WhitespaceSegment::new(desired_indent, &<_>::default(), <_>::default());
->>>>>>> ad8beb7d
 
                 return (
                     vec![LintResult::new(
