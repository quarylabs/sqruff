use std::mem::take;

use itertools::Itertools;

use super::config::ReflowConfig;
use super::depth_map::DepthMap;
use super::elements::{ReflowBlock, ReflowElement, ReflowPoint, ReflowSequenceType};
use super::rebreak::rebreak_sequence;
use super::reindent::{construct_single_indent, lint_indent_points};
use crate::core::config::FluffConfig;
use crate::core::parser::segments::base::Segment;
use crate::core::rules::base::{LintFix, LintResult};

pub struct ReflowSequence {
    root_segment: Box<dyn Segment>,
    elements: ReflowSequenceType,
    lint_results: Vec<LintResult>,
}

impl ReflowSequence {
    pub fn raw(&self) -> String {
        self.elements.iter().map(|it| it.raw()).join("")
    }

    pub fn results(self) -> Vec<LintResult> {
        self.lint_results
    }

    pub fn fixes(self) -> Vec<LintFix> {
        self.results().into_iter().flat_map(|result| result.fixes).collect()
    }

<<<<<<< HEAD
    pub fn from_root(root_segment: Box<dyn Segment>, _config: FluffConfig) -> Self {
=======
    pub fn from_root(root_segment: Box<dyn Segment>, config: FluffConfig) -> Self {
>>>>>>> fead491d
        let depth_map = DepthMap::from_parent(&*root_segment).into();

        Self::from_raw_segments(root_segment.get_raw_segments(), root_segment, config, depth_map)
    }

    pub fn from_raw_segments(
        segments: Vec<Box<dyn Segment>>,
        root_segment: Box<dyn Segment>,
        config: FluffConfig,
        depth_map: Option<DepthMap>,
    ) -> Self {
        let reflow_config = ReflowConfig::from_fluff_config(config);
        let depth_map = depth_map.unwrap_or_else(|| {
            DepthMap::from_raws_and_root(segments.clone(), root_segment.clone())
        });
        let elements = Self::elements_from_raw_segments(segments, depth_map, reflow_config);

        Self { root_segment, elements, lint_results: Vec::new() }
    }

    fn elements_from_raw_segments(
        segments: Vec<Box<dyn Segment>>,
        depth_map: DepthMap,
        reflow_config: ReflowConfig,
    ) -> Vec<ReflowElement> {
        let mut elem_buff = Vec::new();
        let mut seg_buff = Vec::new();

        for seg in segments {
            // NOTE: end_of_file is block-like rather than point-like.
            // This is to facilitate better evaluation of the ends of files.
            // NOTE: This also allows us to include literal placeholders for
            // whitespace only strings.
            if matches!(seg.get_type(), "whitespace" | "newline" | "indent") {
                // Add to the buffer and move on.
                seg_buff.push(seg);
                continue;
            } else if !elem_buff.is_empty() || !seg_buff.is_empty() {
                // There are elements. The last will have been a block.
                // Add a point before we add the block. NOTE: It may be empty.
                elem_buff.push(ReflowElement::Point(ReflowPoint::new(seg_buff.clone())));
            }

            let depth_info = depth_map.get_depth_info(&seg);
            // Add the block, with config info.
            elem_buff.push(ReflowElement::Block(ReflowBlock::from_config(
                vec![seg],
                reflow_config.clone(),
                depth_info,
            )));

            // Empty the buffer
            seg_buff.clear();
        }

        if !seg_buff.is_empty() {
            elem_buff.push(ReflowPoint::new(seg_buff).into());
        }

        elem_buff
    }

    pub fn from_around_target(
        target_segment: &Box<dyn Segment>,
        root_segment: Box<dyn Segment>,
        sides: &str,
    ) -> ReflowSequence {
        let all_raws = root_segment.get_raw_segments();
        let target_raws = target_segment.get_raw_segments();

        assert!(!target_raws.is_empty());

        let pre_idx = all_raws.iter().position(|x| x == &target_raws[0]).unwrap();
        let post_idx =
            all_raws.iter().position(|x| x == &target_raws[target_raws.len() - 1]).unwrap() + 1;

        let mut pre_idx = pre_idx;
        let mut post_idx = post_idx;

        if sides == "both" || sides == "before" {
            pre_idx -= 1;
            for i in (0..=pre_idx).rev() {
                if all_raws[i].is_code() {
                    pre_idx = i;
                    break;
                }
            }
        }

        if sides == "both" || sides == "after" {
            for i in post_idx..all_raws.len() {
                if all_raws[i].is_code() {
                    post_idx = i;
                    break;
                }
            }
            post_idx += 1;
        }

        let segments = &all_raws[pre_idx..post_idx];
        ReflowSequence::from_raw_segments(
            segments.to_vec(),
            root_segment,
            // FIXME:
            FluffConfig::default(),
            None,
        )
    }

    pub fn insert(
        self,
        insertion: Box<dyn Segment>,
        target: Box<dyn Segment>,
        pos: &'static str,
    ) -> Self {
        let target_idx = self.find_element_idx_with(&target);

        let new_block = ReflowBlock::from_config(vec![insertion.clone()], todo!(), <_>::default());

        if pos == "before" {
            let mut new_elements = self.elements[..target_idx].to_vec();
            new_elements.push(new_block.into());
            new_elements.push(ReflowPoint::default().into());
            new_elements.extend_from_slice(&self.elements[target_idx..]);

            let new_lint_result = LintResult::new(
                target.clone().into(),
                vec![LintFix::create_before(target, vec![insertion])],
                None,
                None,
                None,
            );

            return ReflowSequence {
                root_segment: self.root_segment,
                elements: new_elements,
                lint_results: vec![new_lint_result],
            };
        }

        self
    }

    fn find_element_idx_with(&self, target: &Box<dyn Segment>) -> usize {
        self.elements
            .iter()
            .position(|elem| elem.segments().contains(target))
            .unwrap_or_else(|| panic!("Target [{:?}] not found in ReflowSequence.", target))
    }

    pub fn without(self, target: &Box<dyn Segment>) -> ReflowSequence {
        let removal_idx = self.find_element_idx_with(target);
        if removal_idx == 0 || removal_idx == self.elements.len() - 1 {
            panic!("Unexpected removal at one end of a ReflowSequence.");
        }
        match &self.elements[removal_idx] {
            ReflowElement::Point(_) => {
                panic!("Not expected removal of whitespace in ReflowSequence.");
            }
            _ => {}
        }
        let merged_point = ReflowPoint::new(
            [self.elements[removal_idx - 1].segments(), self.elements[removal_idx + 1].segments()]
                .concat(),
        );
        let mut new_elements = self.elements[..removal_idx - 1].to_vec();
        new_elements.push(ReflowElement::Point(merged_point));
        new_elements.extend_from_slice(&self.elements[removal_idx + 2..]);

        ReflowSequence {
            elements: new_elements,
            root_segment: self.root_segment.clone(),
            lint_results: vec![LintResult::new(
                target.clone().into(),
                vec![LintFix::delete(target.clone())],
                None,
                None,
                None,
            )],
        }
    }

    pub fn respace(mut self, strip_newlines: bool, filter: Filter) -> Self {
        let mut lint_results = take(&mut self.lint_results);
        let mut new_elements = Vec::new();

        for (point, pre, post) in self.iter_points_with_constraints() {
            let (new_lint_results, mut new_point) =
                point.respace_point(pre, post, lint_results.clone(), strip_newlines);

            let ignore = if new_point.segments.iter().any(|seg| seg.is_type("newline"))
                || post.as_ref().map_or(false, |p| p.class_types().contains("end_of_file"))
            {
                filter == Filter::Inline
            } else {
                filter == Filter::Newline
            };

            if ignore {
                new_point = point.clone();
            } else {
                lint_results = new_lint_results;
            }

            if let Some(pre_value) = pre {
                if new_elements.is_empty() || new_elements.last().unwrap() != pre_value {
                    new_elements.push(pre_value.clone().into());
                }
            }

            new_elements.push(new_point.into());

            if let Some(post) = post {
                new_elements.push(post.clone().into());
            }
        }

        self.elements = new_elements;
        self.lint_results = lint_results;

        self
    }

    pub fn rebreak(self) -> Self {
        if !self.lint_results.is_empty() {
            panic!("rebreak cannot currently handle pre-existing embodied fixes");
        }

        // Delegate to the rebreak algorithm
        let (elem_buff, lint_results) = rebreak_sequence(self.elements, self.root_segment.clone());

        ReflowSequence { root_segment: self.root_segment, elements: elem_buff, lint_results }
    }

    pub fn reindent(self) -> Self {
        if !self.lint_results.is_empty() {
            panic!("reindent cannot currently handle pre-existing embodied fixes");
        }

        let single_indent = construct_single_indent("space", 4);

        let (elements, indent_results) =
            lint_indent_points(self.elements, &single_indent, <_>::default(), <_>::default());

        Self { root_segment: self.root_segment, elements, lint_results: indent_results }
    }

    pub fn break_long_lines(self) -> Self {
        if !self.lint_results.is_empty() {
            panic!("break_long_lines cannot currently handle pre-existing embodied fixes");
        }

        self
    }

    fn iter_points_with_constraints(
        &self,
    ) -> impl Iterator<Item = (&ReflowPoint, Option<&ReflowBlock>, Option<&ReflowBlock>)> + '_ {
        self.elements.iter().enumerate().flat_map(|(idx, elem)| {
            if let ReflowElement::Point(elem) = elem {
                {
                    let mut pre = None;
                    let mut post = None;

                    if idx > 0 {
                        if let ReflowElement::Block(ref block) = self.elements[idx - 1] {
                            pre = Some(block);
                        }
                    }

                    if idx < self.elements.len() - 1 {
                        if let ReflowElement::Block(ref block) = self.elements[idx + 1] {
                            post = Some(block);
                        }
                    }

                    (elem, pre, post).into()
                }
            } else {
                None
            }
        })
    }

    pub fn elements(&self) -> &[ReflowElement] {
        &self.elements
    }
}

#[derive(Clone, Copy, PartialEq, Eq)]
pub enum Filter {
    All,
    Inline,
    Newline,
}<|MERGE_RESOLUTION|>--- conflicted
+++ resolved
@@ -30,11 +30,7 @@
         self.results().into_iter().flat_map(|result| result.fixes).collect()
     }
 
-<<<<<<< HEAD
-    pub fn from_root(root_segment: Box<dyn Segment>, _config: FluffConfig) -> Self {
-=======
     pub fn from_root(root_segment: Box<dyn Segment>, config: FluffConfig) -> Self {
->>>>>>> fead491d
         let depth_map = DepthMap::from_parent(&*root_segment).into();
 
         Self::from_raw_segments(root_segment.get_raw_segments(), root_segment, config, depth_map)
